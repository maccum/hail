package org.broadinstitute.hail.driver

import org.apache.spark.SparkContext
import org.apache.spark.sql.SQLContext
import org.broadinstitute.hail.variant.VariantDataset
import org.kohsuke.args4j.{Argument, CmdLineException, CmdLineParser, Option => Args4jOption}
import scala.collection.JavaConverters._
import org.broadinstitute.hail.Utils._
import scala.collection.mutable

case class State(sc: SparkContext,
  sqlContext: SQLContext,
  // FIXME make option
  vds: VariantDataset = null) {
  def hadoopConf = sc.hadoopConfiguration
}

object ToplevelCommands {
  val commands = mutable.Map.empty[String, Command]

  def commandNames: Set[String] = commands.keys.toSet

  def register(command: Command) {
    commands += command.name -> command
  }

  def lookup(args: Array[String]): (Command, Array[String]) = {
    assert(!args.isEmpty)

    val commandName = args.head
    commands.get(commandName) match {
      case Some(c) => c.lookup(args.tail)
      case None =>
        fatal(s"no such command `$commandName'")
    }
  }

  def printCommands() {
    val visibleCommands = commands.values.filterNot(_.hidden).toArray.sortBy(_.name)
    val maxLen = visibleCommands.map(_.name.length).max
    visibleCommands
      .foreach(cmd => println("  " + cmd.name + (" " * (maxLen - cmd.name.length + 2))
        + cmd.description))
  }

  register(AnnotateSamples)
  register(AnnotateVariants)
  register(Cache)
  register(ImportAnnotations)
  register(Count)
  register(DownsampleVariants)
  register(ExportPlink)
  register(ExportGenotypes)
  register(ExportSamples)
  register(ExportVariants)
<<<<<<< HEAD
  register(ExportVariantsSolr)
=======
  register(ExportVariantsCass)
>>>>>>> 74c73f9c
  register(ExportVCF)
  register(FilterGenotypes)
  register(FamSummary)
  register(FilterVariants)
  register(FilterSamples)
  register(GenDataset)
  register(Grep)
  register(GQByDP)
  register(GQHist)
  register(ImportVCF)
  register(LinearRegressionCommand)
  register(MendelErrorsCommand)
  register(SplitMulti)
  register(PCA)
  register(Persist)
  register(Read)
  register(RenameSamples)
  register(Repartition)
  register(SampleQC)
  register(ShowAnnotations)
  register(VariantQC)
  register(VEP)
  register(Write)

  // example commands
  register(example.CaseControlCount)
}

abstract class SuperCommand extends Command {

  class Options extends BaseOptions {
    @Argument(required = true, usage = "<subcommand> <arguments...>")
    var arguments: java.util.ArrayList[String] = new java.util.ArrayList[String]()
  }

  def newOptions = new Options

  val subcommands = mutable.Map.empty[String, Command]

  def subcommandNames: Set[String] = subcommands.keys.toSet

  def register(subcommand: Command) {
    val split = subcommand.name.split(" ")
    assert(name == split.init.mkString(" "))
    subcommands += split.last -> subcommand
  }

  override def supportsMultiallelic = true

  override def lookup(args: Array[String]): (Command, Array[String]) = {
    val subArgs = args.dropWhile(_ == "-h")

    if (subArgs.isEmpty)
      return (this, args)

    val subcommandName = subArgs.head
    subcommands.get(subcommandName) match {
      case Some(sc) => sc.lookup(args.tail)
      case None =>
        fatal(s"$name: no such sub-command `$subcommandName'")
    }
  }

  override def printUsage() {
    super.printUsage()

    println("")
    println("Sub-commands:")
    val visibleSubcommands = subcommands.values.filterNot(_.hidden).toArray.sortBy(_.name)
    val maxLen = visibleSubcommands.map(_.name.length).max
    visibleSubcommands
      .foreach(sc => println("  " + sc.name + (" " * (maxLen - sc.name.length + 2))
        + sc.description))
  }

  override def parseArgs(args: Array[String]): Options = {
    val options = newOptions
    if (args(0) ==  "-h")
      options.printUsage = true

    val subArgs = args.dropWhile(_ == "-h")
    options.arguments = new java.util.ArrayList[String](subArgs.toList.asJava)

    if (options.printUsage) {
      printUsage()
      sys.exit(0)
    }

    options
  }

  def run(state: State, options: Options): State = {
    val args = options.arguments.asScala.toArray

    if (args.isEmpty)
      fatal(s"no sub-command given.  See help (-h) output for list of sub-commands.")

    val (sc, scArgs) = lookup(args)
    sc.run(state, scArgs)
  }
}

abstract class Command {

  class BaseOptions {
    @Args4jOption(name = "-h", aliases = Array("--help"), help = true, usage = "Print usage and exit")
    var printUsage: Boolean = false
  }

  type Options <: BaseOptions

  // FIXME HACK
  def newOptions: Options

  def name: String

  def description: String

  def hidden: Boolean = false

  def supportsMultiallelic = false

  def lookup(args: Array[String]): (Command, Array[String]) = (this, args)

  def printUsage() {
    println("usage: " + name + " [<args>]")
    println("")
    println(description)
    println("")
    println("Arguments:")
    new CmdLineParser(newOptions).printUsage(System.out)
  }

  def parseArgs(args: Array[String]): Options = {
    val options = newOptions
    val parser = new CmdLineParser(options)

    try {
      parser.parseArgument((args: Iterable[String]).asJavaCollection)
      if (options.printUsage) {
        printUsage()
        sys.exit(0)
      }
    } catch {
      case e: CmdLineException =>
        fatal(s"parse error: ${e.getMessage}")
    }

    options
  }

  def runCommand(state: State, options: Options): State = {
    if (!supportsMultiallelic
      && state.vds != null
      && !state.vds.wasSplit)
      fatal(s"does not support multiallelics.\n  Run `splitmulti' first.")

    run(state, options)
  }

  def run(state: State, args: Array[String] = Array.empty): State =
    runCommand(state, parseArgs(args))

  protected def run(state: State, options: Options): State
}<|MERGE_RESOLUTION|>--- conflicted
+++ resolved
@@ -53,11 +53,8 @@
   register(ExportGenotypes)
   register(ExportSamples)
   register(ExportVariants)
-<<<<<<< HEAD
+  register(ExportVariantsCass)
   register(ExportVariantsSolr)
-=======
-  register(ExportVariantsCass)
->>>>>>> 74c73f9c
   register(ExportVCF)
   register(FilterGenotypes)
   register(FamSummary)
