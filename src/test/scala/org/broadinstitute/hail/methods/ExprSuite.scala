--- conflicted
+++ resolved
@@ -174,12 +174,10 @@
     assert(eval[Int]("""iset.max""").contains(2))
     assert(eval[Int]("""iset.sum""").contains(3))
 
-<<<<<<< HEAD
     assert(eval[String](""" "a b c d".replace(" ", "_") """).contains("a_b_c_d"))
     assert(eval[String](" \"a\\tb\".replace(\"\\t\", \"_\") ").contains("a_b"))
     assert(eval[String](""" "a    b  c    d".replace("\\s+", "_") """).contains("a_b_c_d"))
 
-=======
     assert(eval[String]("""NA: String""").isEmpty)
     assert(eval[String]("""NA: Int""").isEmpty)
     assert(eval[String]("""NA: Array[Int]""").isEmpty)
@@ -226,7 +224,6 @@
     ))
     assert(eval[Boolean](""" index(structArray, f2).contains("B") """).contains(true))
     assert(eval[Boolean](""" index(structArray, f2).contains("E") """).contains(false))
->>>>>>> 0895d8fa
     // FIXME catch parse errors
   }
 
