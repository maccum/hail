package org.broadinstitute.hail.variant

import org.apache.commons.lang3.builder.HashCodeBuilder
import org.apache.commons.math3.distribution.BinomialDistribution
import org.broadinstitute.hail.check.{Gen, Arbitrary}

import scala.language.implicitConversions
import scala.collection.mutable
import org.broadinstitute.hail.Utils._

object GenotypeType extends Enumeration {
  type GenotypeType = Value
  val HomRef = Value(0)
  val Het = Value(1)
  val HomVar = Value(2)
  val NoCall = Value(-1)
}

import org.broadinstitute.hail.variant.GenotypeType.GenotypeType

object GTPair {
  def apply(j: Int, k: Int): GTPair = {
    require(j >= 0 && j <= 0xffff)
    require(k >= 0 && k <= 0xffff)
    new GTPair(j | (k << 16))
  }
}

class GTPair(val p: Int) extends AnyVal {
  def j: Int = p & 0xffff

  def k: Int = (p >> 16) & 0xffff

  def nNonRefAlleles: Int =
    (if (j != 0) 1 else 0) + (if (k != 0) 1 else 0)
}

object Foo {
  def f[T](i: Iterable[T], j: Iterable[T]) = i.zip(j)
}

class Genotype(private val _gt: Int,
               private val _ad: Array[Int],
               private val _dp: Int,
               private val _pl: Array[Int],
               val fakeRef: Boolean) extends Serializable {

  require(_gt >= -1)
  require(_dp >= -1)

  def check(v: Variant) {
    assert(gt.forall(i => i >= 0 && i < v.nGenotypes))
    assert(ad.forall(a => a.length == v.nAlleles))
    assert(pl.forall(a => a.length == v.nGenotypes))
  }

  def copy(gt: Option[Int] = this.gt,
           ad: Option[IndexedSeq[Int]] = this.ad,
           dp: Option[Int] = this.dp,
           pl: Option[IndexedSeq[Int]] = this.pl,
           fakeRef: Boolean = this.fakeRef): Genotype = Genotype(gt, ad, dp, pl, fakeRef)

  override def equals(that: Any): Boolean = that match {
    case g: Genotype =>
      _gt == g._gt &&
        ((_ad == null && g._ad == null)
          || (_ad != null && g._ad != null && _ad.sameElements(g._ad))) &&
        _dp == g._dp &&
        ((_pl == null && g._pl == null)
          || (_pl != null && g._pl != null && _pl.sameElements(g._pl)))

<<<<<<< HEAD
    case _ => false
=======
  def gq: Int = {
    if (gt == -1)
      0
    else {
      val (pl1, pl2) = minPl
      pl1 min pl2 min 99
    }
>>>>>>> 0de74ce7
  }

  override def hashCode: Int =
    new HashCodeBuilder(43, 19)
      .append(_gt)
      .append(_ad: IndexedSeq[Int])
      .append(_dp)
      .append(_pl: IndexedSeq[Int])
      .append(fakeRef)
      .toHashCode

  def gt: Option[Int] =
    if (_gt >= 0)
      Some(_gt)
    else
      None

  def ad: Option[IndexedSeq[Int]] = Option(_ad)

  def dp: Option[Int] =
    if (_dp >= 0)
      Some(_dp)
    else
      None

  def gq: Option[Int] =
    if (_gt == -1 || _pl == null)
      None
    else {
      var r = 99
      var i = 0
      while (i < _gt) {
        if (_pl(i) < r)
          r = _pl(i)
        i += 1
      }
      i += 1
      while (i < _pl.length) {
        if (_pl(i) < r)
          r = _pl(i)
        i += 1
      }
      Some(r)
    }

  def pl: Option[IndexedSeq[Int]] = Option(_pl)

  def isHomRef: Boolean = _gt == 0

  def isHet: Boolean = _gt > 0 && {
    val p = Genotype.gtPair(_gt)
    p.j != p.k
  }

  def isHomVar: Boolean = _gt > 0 && {
    val p = Genotype.gtPair(_gt)
    p.j == p.k
  }

  def isCalledNonRef: Boolean = _gt > 0

  def isHetNonRef: Boolean = _gt > 0 && {
    val p = Genotype.gtPair(_gt)
    p.j > 0 && p.j != p.k
  }

  def isHetRef: Boolean = _gt > 0 && {
    val p = Genotype.gtPair(_gt)
    p.j == 0 && p.k > 0
  }

  def isNotCalled: Boolean = _gt == -1

  def isCalled: Boolean = _gt >= 0

  def gtType: GenotypeType =
    if (isHomRef)
      GenotypeType.HomRef
    else if (isHet)
      GenotypeType.Het
    else if (isHomVar)
      GenotypeType.HomVar
    else {
      assert(isNotCalled)
      GenotypeType.NoCall
    }

  def nNonRefAlleles: Option[Int] =
    if (_gt > 0)
      Some(Genotype.gtPair(_gt).nNonRefAlleles)
    else
      None

  override def toString: String = {
    val b = new StringBuilder

    b.append(gt.map { gt =>
      val p = Genotype.gtPair(gt)
      s"${p.j}/${p.k}"
    }.getOrElse("."))
    b += ':'
    b.append(ad.map(_.mkString(",")).getOrElse("."))
    b += ':'
    b.append(dp.map(_.toString).getOrElse("."))
    b += ':'
    b.append(gq.map(_.toString).getOrElse("."))
    b += ':'
    b.append(pl.map(_.mkString(",")).getOrElse("."))

    b.result()
  }

  def pAB(theta: Double = 0.5): Option[Double] = ad.map { case IndexedSeq(refDepth, altDepth) =>
    val d = new BinomialDistribution(refDepth + altDepth, theta)
    val minDepth = refDepth.min(altDepth)
    val minp = d.probability(minDepth)
    val mincp = d.cumulativeProbability(minDepth)
    (2 * mincp - minp).min(1.0).max(0.0)
  }
}

object Genotype {
  def apply(gtx: Int): Genotype = new Genotype(gtx, null, -1, null, false)

  def apply(gt: Option[Int] = None,
            ad: Option[IndexedSeq[Int]] = None,
            dp: Option[Int] = None,
            pl: Option[IndexedSeq[Int]] = None,
            fakeRef: Boolean = false): Genotype = {
    new Genotype(gt.getOrElse(-1), ad.map(_.toArray).orNull, dp.getOrElse(-1), pl.map(_.toArray).orNull, fakeRef)
  }

  final val flagMultiHasGTBit = 0x1
  final val flagMultiGTRefBit = 0x2
  final val flagBiGTMask = 0x3
  final val flagHasADBit = 0x4
  final val flagHasDPBit = 0x8
  final val flagHasPLBit = 0x10
  final val flagSimpleADBit = 0x20
  final val flagSimpleDPBit = 0x40
  final val flagFakeRefBit = 0x80

  def flagHasGT(isBiallelic: Boolean, flags: Int) =
    if (isBiallelic)
      (flags & flagBiGTMask) != 0
    else
      (flags & flagMultiHasGTBit) != 0

  def flagStoresGT(isBiallelic: Boolean, flags: Int) =
    isBiallelic || ((flags & flagMultiGTRefBit) != 0)

  def flagGT(isBiallelic: Boolean, flags: Int) = {
    assert(flagStoresGT(isBiallelic, flags))
    if (isBiallelic)
      (flags & flagBiGTMask) - 1
    else {
      assert((flags & flagMultiGTRefBit) != 0)
      0
    }
  }

  def flagSetGT(isBiallelic: Boolean, flags: Int, gt: Int): Int = {
    if (isBiallelic) {
      assert(gt >= 0 && gt <= 2)
      flags | ((gt & flagBiGTMask) + 1)
    } else {
      if (gt == 0)
        flags | flagMultiHasGTBit | flagMultiGTRefBit
      else
        flags | flagMultiHasGTBit
    }
  }

  def flagHasAD(flags: Int): Boolean = (flags & flagHasADBit) != 0

  def flagHasDP(flags: Int): Boolean = (flags & flagHasDPBit) != 0

  def flagHasPL(flags: Int): Boolean = (flags & flagHasPLBit) != 0

  def flagSetHasAD(flags: Int): Int = flags | flagHasADBit

  def flagSetHasDP(flags: Int): Int = flags | flagHasDPBit

  def flagSetHasPL(flags: Int): Int = flags | flagHasPLBit

  def flagSimpleAD(flags: Int): Boolean = (flags & flagSimpleADBit) != 0

  def flagSimpleDP(flags: Int): Boolean = (flags & flagSimpleDPBit) != 0

  def flagSetSimpleAD(flags: Int): Int = flags | flagSimpleADBit

  def flagSetSimpleDP(flags: Int): Int = flags | flagSimpleDPBit

  def flagFakeRef(flags: Int): Boolean = (flags & flagFakeRefBit) != 0

  def flagSetFakeRef(flags: Int): Int = flags | flagFakeRefBit

  val smallGTPair = Array(GTPair(0, 0), GTPair(0, 1), GTPair(1, 1),
    GTPair(0, 2), GTPair(1, 2), GTPair(2, 2),
    GTPair(0, 3), GTPair(1, 3), GTPair(2, 3), GTPair(3, 3),
    GTPair(0, 4), GTPair(1, 4), GTPair(2, 4), GTPair(3, 4), GTPair(4, 4),
    GTPair(0, 5), GTPair(1, 5), GTPair(2, 5), GTPair(3, 5), GTPair(4, 5), GTPair(5, 5),
    GTPair(0, 6), GTPair(1, 6), GTPair(2, 6), GTPair(3, 6), GTPair(4, 6), GTPair(5, 6),
    GTPair(6, 6),
    GTPair(0, 7), GTPair(1, 7), GTPair(7, 2), GTPair(3, 7), GTPair(4, 7),
    GTPair(5, 7), GTPair(7, 6), GTPair(7, 7))

  def gtPairRecursive(i: Int): GTPair = {
    def f(j: Int, k: Int): GTPair = if (j <= k)
      GTPair(j, k)
    else
      f(j - k - 1, k + 1)

    f(i, 0)
  }

  def gtPairSqrt(i: Int): GTPair = {
    val k: Int = (Math.sqrt(8 * i.toDouble + 1) / 2 - 0.5).toInt
    assert(k * (k + 1) / 2 <= i)
    val j = i - k * (k + 1) / 2
    assert(gtIndex(j, k) == i)
    GTPair(j, k)
  }

  def gtPair(i: Int): GTPair = {
    if (i < smallGTPair.length)
      smallGTPair(i)
    else
      gtPairSqrt(i)
  }

  def gtIndex(j: Int, k: Int): Int = {
    require(j >= 0 && j <= k)
    k * (k + 1) / 2 + j
  }

  def gtIndex(p: GTPair): Int = gtIndex(p.j, p.k)

  def read(v: Variant, a: Iterator[Byte]): Genotype = {
    val isBiallelic = v.isBiallelic

    val flags = a.readULEB128()

    val gt: Int =
      if (flagHasGT(isBiallelic, flags)) {
        if (flagStoresGT(isBiallelic, flags))
          flagGT(isBiallelic, flags)
        else
          a.readULEB128()
      } else
        -1

    val ad: Array[Int] =
      if (flagHasAD(flags)) {
        val ada = new Array[Int](v.nAlleles)
        if (flagSimpleAD(flags)) {
          assert(gt >= 0)
          val p = Genotype.gtPair(gt)
          ada(p.j) = a.readULEB128()
          if (p.j != p.k)
            ada(p.k) = a.readULEB128()
        } else {
          for (i <- ada.indices)
            ada(i) = a.readULEB128()
        }
        ada
      } else
        null

    val dp =
      if (flagHasDP(flags)) {
        if (flagHasAD(flags)) {
          if (flagSimpleDP(flags))
            ad.sum
          else
            ad.sum + a.readULEB128()
        } else
          a.readULEB128()
      } else
        -1 // None

    val pl: Array[Int] =
      if (flagHasPL(flags)) {
        val pla = new Array[Int](v.nGenotypes)
        if (gt >= 0) {
          var i = 0
          while (i < gt) {
            pla(i) = a.readULEB128()
            i += 1
          }
          i += 1
          while (i < pla.length) {
            pla(i) = a.readULEB128()
            i += 1
          }
        } else {
          var i = 0
          while (i < pla.length) {
            pla(i) = a.readULEB128()
            i += 1
          }
        }
        pla
      } else
        null

    new Genotype(gt, ad, dp, pl, flagFakeRef(flags))
  }

  def gen(v: Variant): Gen[Genotype] = {
    val m = Int.MaxValue / (v.nAlleles + 1)
    for (gt: Option[Int] <- Gen.option(Gen.choose(0, v.nGenotypes - 1));
         ad <- Gen.option(Gen.buildableOfN[IndexedSeq[Int], Int](v.nAlleles,
           Gen.choose(0, m)));
         dp <- Gen.option(Gen.choose(0, m));
         pl <- Gen.option(Gen.buildableOfN[Array[Int], Int](v.nGenotypes,
           Gen.choose(0, m)))) yield {
      gt.foreach { gtx =>
        pl.foreach { pla => pla(gtx) = 0 }
      }
      val g = Genotype(gt, ad,
        dp.map(_ + ad.map(_.sum).getOrElse(0)), pl.map(pla => pla: IndexedSeq[Int]))
      g.check(v)
      g
    }
  }

  def genVariantGenotype: Gen[(Variant, Genotype)] =
    for (v <- Variant.gen;
         g <- gen(v))
      yield (v, g)

  def genArb: Gen[Genotype] =
    for (v <- Variant.gen;
         g <- gen(v))
      yield g

  implicit def arbGenotype = Arbitrary(genArb)
}

class GenotypeBuilder(v: Variant) {

  val isBiallelic = v.isBiallelic
  val nGenotypes = v.nGenotypes

  var flags: Int = 0

  private var gt: Int = 0
  private var ad: IndexedSeq[Int] = _
  private var dp: Int = 0
  private var pl: IndexedSeq[Int] = _

  def clear() {
    flags = 0
  }

  def hasGT: Boolean =
    Genotype.flagHasGT(isBiallelic, flags)

  def setGT(newGT: Int) {
    require(newGT >= 0 && newGT <= nGenotypes)
    require(!hasGT)
    flags = Genotype.flagSetGT(isBiallelic, flags, newGT)
    gt = newGT
  }

  def setAD(newAD: IndexedSeq[Int]) {
    require(newAD.length == v.nAlleles)
    flags = Genotype.flagSetHasAD(flags)
    ad = newAD
  }

  def setDP(newDP: Int) {
    assert(newDP >= 0)
    flags = Genotype.flagSetHasDP(flags)
    dp = newDP
  }

  def setPL(newPL: IndexedSeq[Int]) {
    require(newPL.length == v.nGenotypes)
    flags = Genotype.flagSetHasPL(flags)
    pl = newPL
  }

  def setFakeRef() {
    flags = Genotype.flagSetFakeRef(flags)
  }

  def set(g: Genotype) {
    g.gt.foreach(setGT)
    g.ad.foreach(setAD)
    g.dp.foreach(setDP)
    g.pl.foreach(setPL)
    if (g.fakeRef)
      setFakeRef()
  }

  def write(b: mutable.ArrayBuilder[Byte]) {
    val hasGT = Genotype.flagHasGT(isBiallelic, flags)

    val hasAD = Genotype.flagHasAD(flags)
    val hasDP = Genotype.flagHasDP(flags)
    val hasPL = Genotype.flagHasPL(flags)

    var j = 0
    var k = 0
    if (hasGT) {
      val p = Genotype.gtPair(gt)
      j = p.j
      k = p.k
      if (hasAD) {
        var i = 0
        var simple = true
        while (i < ad.length && simple) {
          if (i != j && i != k && ad(i) != 0)
            simple = false
          i += 1
        }
        if (simple)
          flags = Genotype.flagSetSimpleAD(flags)
      }
    }

    var adsum = 0
    if (hasAD && hasDP) {
      adsum = ad.sum
      if (adsum == dp)
        flags = Genotype.flagSetSimpleDP(flags)
    }

    /*
    println("flags:")
    if (Genotype.flagHasGT(isBiallelic, flags))
      println(s"  gt = $gt")
    if (Genotype.flagHasDP(flags))
      println(s"  dp = $dp")
    */

    b.writeULEB128(flags)

    if (hasGT && !Genotype.flagStoresGT(isBiallelic, flags))
      b.writeULEB128(gt)

    if (hasAD) {
      if (Genotype.flagSimpleAD(flags)) {
        b.writeULEB128(ad(j))
        if (k != j)
          b.writeULEB128(ad(k))
      } else
        ad.foreach(b.writeULEB128)
    }

    if (hasDP) {
      if (hasAD) {
        if (!Genotype.flagSimpleDP(flags))
          b.writeULEB128(dp - adsum)
      } else
        b.writeULEB128(dp)
    }

    if (hasPL) {
      if (hasGT) {
        var i = 0
        while (i < gt) {
          b.writeULEB128(pl(i))
          i += 1
        }
        i += 1
        while (i < pl.length) {
          b.writeULEB128(pl(i))
          i += 1
        }
      } else
        pl.foreach(b.writeULEB128)
    }
  }
}<|MERGE_RESOLUTION|>--- conflicted
+++ resolved
@@ -69,17 +69,7 @@
         ((_pl == null && g._pl == null)
           || (_pl != null && g._pl != null && _pl.sameElements(g._pl)))
 
-<<<<<<< HEAD
     case _ => false
-=======
-  def gq: Int = {
-    if (gt == -1)
-      0
-    else {
-      val (pl1, pl2) = minPl
-      pl1 min pl2 min 99
-    }
->>>>>>> 0de74ce7
   }
 
   override def hashCode: Int =
@@ -168,7 +158,7 @@
     }
 
   def nNonRefAlleles: Option[Int] =
-    if (_gt > 0)
+    if (_gt >= 0)
       Some(Genotype.gtPair(_gt).nNonRefAlleles)
     else
       None
@@ -179,7 +169,7 @@
     b.append(gt.map { gt =>
       val p = Genotype.gtPair(gt)
       s"${p.j}/${p.k}"
-    }.getOrElse("."))
+    }.getOrElse("./."))
     b += ':'
     b.append(ad.map(_.mkString(",")).getOrElse("."))
     b += ':'
