package org.broadinstitute.hail.annotations

import org.apache.spark.sql.Row
import org.apache.spark.sql.types._
import org.broadinstitute.hail.expr
import org.broadinstitute.hail.Utils._
import RichRow._

abstract class Signature {
  def dType: expr.Type

  def dType(path: List[String]): expr.Type = {
    if (path.isEmpty)
      dType
    else
      throw new AnnotationPathException()
  }

  def typeCheck(a: Annotation): Boolean = {
    dType.typeCheck(a)
  }

<<<<<<< HEAD
  def parser(missing: Set[String], colName: String): String => Annotation = {
      dType match {
        case expr.TDouble =>
          (v: String) =>
            try {
              if (missing(v)) null else v.toDouble
            } catch {
              case e: java.lang.NumberFormatException =>
                fatal( s"""java.lang.NumberFormatException: tried to convert "$v" to Double in column "$colName" """)
            }
        case expr.TInt =>
          (v: String) =>
            try {
              if (missing(v)) null else v.toInt
            } catch {
              case e: java.lang.NumberFormatException =>
                fatal( s"""java.lang.NumberFormatException: tried to convert "$v" to Int in column "$colName" """)
            }
        case expr.TBoolean =>
          (v: String) =>
            try {
              if (missing(v)) null else v.toBoolean
            } catch {
              case e: java.lang.IllegalArgumentException =>
                fatal( s"""java.lang.IllegalArgumentException: tried to convert "$v" to Boolean in column "$colName" """)
            }
        case expr.TString =>
          (v: String) =>
            if (missing(v)) null else v
        case _ => throw new UnsupportedOperationException()
      }
  }
=======
  def getOption(fields: String*): Option[Signature] = getOption(fields.toList)
>>>>>>> a3e1eb40

  def getOption(path: List[String]): Option[Signature] = {
    if (path.isEmpty)
      Some(this)
    else
      None
  }

  def delete(path: List[String]): (Signature, Deleter) = {
    if (path.nonEmpty) {
      (this, a => a)
    }
    else
      (null, null)
  }

  def insert(path: List[String], signature: Signature): (Signature, Inserter) = {
    if (path.nonEmpty) {
      StructSignature(Map.empty[String, (Int, Signature)]).insert(path, signature)
    }
    else
      (this, (a, toIns) => toIns.getOrElse(null))
  }

  def query(fields: String*): Querier = query(fields.toList)

  def query(path: List[String]): Querier = {
    if (path.nonEmpty)
      throw new AnnotationPathException()
    else
      a => Option(a)
  }

  def getSchema: DataType = {
    dType match {
      case expr.TArray(expr.TInt) => ArrayType(IntegerType)
      case expr.TArray(expr.TDouble) => ArrayType(DoubleType)
      case expr.TArray(expr.TString) => ArrayType(StringType)
      case expr.TString => StringType
      case expr.TInt => IntegerType
      case expr.TLong => LongType
      case expr.TDouble => DoubleType
      case expr.TFloat => FloatType
      case expr.TSet(expr.TInt) => ArrayType(IntegerType)
      case expr.TSet(expr.TString) => ArrayType(StringType)
      case expr.TBoolean => BooleanType
      case expr.TChar => StringType
      case _ => throw new UnsupportedOperationException()
    }
  }

  def printSchema(key: String, nSpace: Int, path: String): String = {
    s"""${" " * nSpace}$key: $dType"""
  }
}

case class StructSignature(m: Map[String, (Int, Signature)]) extends Signature {
  override def dType: expr.Type = expr.TStruct(m.map { case (k, (i, v)) => (k, (i, v.dType)) })

  def size: Int = m.size

  override def getOption(path: List[String]): Option[Signature] = {
    if (path.isEmpty)
      Some(this)
    else
      m.get(path.head)
        .flatMap(_._2.getOption(path.tail))
  }

  override def query(p: List[String]): Querier = {
    if (p.isEmpty)
      a => Some(a)
    else {
      m.get(p.head) match {
        case Some((i, sig)) =>
          val q = sig.query(p.tail)
          a =>
            if (a == null)
              None
            else
              q(a.asInstanceOf[Row].get(i))
        case None => throw new AnnotationPathException()
      }
    }
  }

  override def delete(p: List[String]): (StructSignature, Deleter) = {
    if (p.isEmpty)
      (null, null)
    else {
      val key = p.head
      m.get(key) match {
        case Some((i, s)) =>
          s.delete(p.tail) match {
            case (null, null) =>
              // remove this path, bubble up deletions
              val newStruct = StructSignature((m - key).mapValues { case (index, sig) =>
                if (index > i)
                  (index - 1, sig)
                else
                  (index, sig)
              })
              if (newStruct.size == 0)
                (null, null)
              else {
                val f: Deleter = a =>
                  if (a == null)
                    a
                  else
                    a.asInstanceOf[Row].delete(i)
                (newStruct, f)
              }
            case (sig, deleter) =>
              val newStruct = StructSignature(m + ((key, (i, sig))))
              val f: Deleter = a =>
                if (a == null)
                  a
                else {
                  val r = a.asInstanceOf[Row]
                  r.update(i, deleter(r.get(i)))
                }
              (newStruct, f)
          }
        case None => (this, a => a)
      }
    }
  }

  override def insert(p: List[String], signature: Signature): (Signature, Inserter) = {
    if (p.isEmpty)
      (signature, (a, toIns) => toIns.getOrElse(null))
    else if (p.length == 1) {
      val key = p.head
      m.get(key) match {
        case Some((i, s)) =>
          val f: Inserter = (a, toIns) =>
            if (a == null)
              Row.fromSeq(Array.fill[Any](m.size)(null))
                .update(i, toIns.getOrElse(null))
            else
              a.asInstanceOf[Row].update(i, toIns.orNull)
          val newStruct = StructSignature(m + ((key, (i, signature))))
          (newStruct, f)
        case None =>
          // append, not overwrite
          val f: Inserter = (a, toIns) =>
            if (a == null)
              Row.fromSeq(Array.fill[Any](m.size)(null))
                .append(toIns.getOrElse(null))
            else
              a.asInstanceOf[Row].append(toIns.getOrElse(null))
          val newStruct = StructSignature(m + ((key, (m.size, signature))))
          (newStruct, f)
      }
    }
    else {
      val key = p.head
      m.get(key) match {
        case Some((i, s)) =>
          val (sig, ins) = s.insert(p.tail, signature)
          val f: Inserter = (a, toIns) =>
            if (a == null)
              Row.fromSeq(Array.fill[Any](m.size)(null))
                .update(i, ins(null, toIns))
            else {
              val r = a.asInstanceOf[Row]
              r.update(i, ins(r.get(i), toIns))
            }
          val newStruct = StructSignature(m + ((key, (i, sig))))
          (newStruct, f)
        case None => // gotta put it in
          val (sig, ins) = {
            if (p.length > 1)
              StructSignature(Map.empty[String, (Int, Signature)])
                .insert(p.tail, signature)
            else
              signature.insert(p.tail, signature)
          }
          val f: Inserter = (a, toIns) => if (a == null) {
            Row.fromSeq(Array.fill[Any](m.size)(null))
              .append(ins(null, toIns))
          }
          else
            a.asInstanceOf[Row].append(ins(null, toIns))
          (StructSignature(m + ((key, (m.size, sig)))), f)
      }
    }
  }

  override def getSchema: DataType = {
    val s =
      StructType(m
        .toArray
        .sortBy {
          case (key, (index, sig)) => index
        }
        .map {
          case (key, (index, sig)) =>
            StructField(key, sig.getSchema, true)
        }
      )
    assert(s.length > 0)
    s
  }

  override def printSchema(key: String, nSpace: Int, path: String): String = {
    val spaces = " " * nSpace
    s"""$spaces$key: $path.<identifier>\n""" +
      m.toArray
        .sortBy {
          case (k, (i, v)) => i
        }
        .map {
          case (k, (i, v)) => v.printSchema(s"""$k""", nSpace + 2, path + "." + k)
//          keep for future debugging:
//          case (k, (i, v)) => v.printSchema(s"""[$i] $k""", nSpace + 2, path + "." + k)
        }
        .mkString("\n")
  }
}

case class EmptySignature(dType: expr.Type = expr.TBoolean) extends Signature {
  override def getSchema: DataType = BooleanType

  override def printSchema(key: String, nSpace: Int, path: String): String = s"""${" " * nSpace}$key: EMPTY"""

  override def query(path: List[String]): Querier = throw new AnnotationPathException()

  override def getOption(path: List[String]): Option[Signature] = None

  override def delete(path: List[String]): (Signature, Deleter) = (this, a => a)
}

case class SimpleSignature(dType: expr.Type) extends Signature

object SimpleSignature {
  def apply(s: String): SimpleSignature = {
    s match {
      case "Double" => SimpleSignature(expr.TDouble)
      case "Int" => SimpleSignature(expr.TInt)
      case "Boolean" => SimpleSignature(expr.TBoolean)
      case "String" => SimpleSignature(expr.TString)
      case _ => fatal(
        s"""Unrecognized type "$s".  Hail supports parsing the following types in annotations:
            |  - Double (floating point number)
            |  - Int  (integer)
            |  - Boolean
            |  - String
            |
            |  Note that the above types are case sensitive.""".stripMargin)
    }
  }
}<|MERGE_RESOLUTION|>--- conflicted
+++ resolved
@@ -20,7 +20,6 @@
     dType.typeCheck(a)
   }
 
-<<<<<<< HEAD
   def parser(missing: Set[String], colName: String): String => Annotation = {
       dType match {
         case expr.TDouble =>
@@ -50,12 +49,11 @@
         case expr.TString =>
           (v: String) =>
             if (missing(v)) null else v
-        case _ => throw new UnsupportedOperationException()
-      }
-  }
-=======
+        case _ => throw new UnsupportedOperationException(s"Cannot generage a parser for $dType")
+      }
+  }
+
   def getOption(fields: String*): Option[Signature] = getOption(fields.toList)
->>>>>>> a3e1eb40
 
   def getOption(path: List[String]): Option[Signature] = {
     if (path.isEmpty)
