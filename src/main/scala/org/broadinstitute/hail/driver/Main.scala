--- conflicted
+++ resolved
@@ -22,6 +22,9 @@
 
     @Args4jOption(required = false, name = "--noisy", usage = "Enable Spark INFO messages")
     var noisy = false
+
+    @Args4jOption(required = false, name = "--parquet-compression", usage = "Parquet compression codec")
+    var parquetCompression = "uncompressed"
   }
 
   def main(args: Array[String]) {
@@ -54,9 +57,6 @@
       }
     */
     val commands = Array(
-<<<<<<< HEAD
-      Cache, Count, FilterVariants, FilterSamples, GQByDP, LinearRegressionCommand, MendelErrorsCommand, PCA, Read, Repartition, SampleQC, VariantQC, Write
-=======
       Cache,
       Count,
       FilterVariants,
@@ -69,7 +69,6 @@
       SampleQC,
       VariantQC,
       Write
->>>>>>> 25e6a446
     )
 
     val nameCommand = commands
@@ -86,7 +85,7 @@
       parser.parseArgument((globalArgs: Iterable[String]).asJavaCollection)
       if (options.printUsage) {
         println("usage: hail [<global options>] <cmd1> [<cmd1 args>]")
-        println("          [<cmd2> [<cmd2 args>] ... <cmdN> [<cmdN args>]]")
+        println("            [<cmd2> [<cmd2 args>] ... <cmdN> [<cmdN args>]]")
         println("")
         println("global options:")
         new CmdLineParser(new Options).printUsage(System.out)
@@ -118,7 +117,7 @@
     else if (!conf.contains("spark.master"))
       conf.setMaster("local")
 
-    conf.set("spark.sql.parquet.compression.codec", "uncompressed")
+    conf.set("spark.sql.parquet.compression.codec", options.parquetCompression)
     conf.set("spark.serializer", "org.apache.spark.serializer.KryoSerializer")
 
     val sc = new SparkContext(conf)
@@ -151,15 +150,7 @@
 
     val sqlContext = new org.apache.spark.sql.SQLContext(sc)
 
-    // FIXME remove
-    def time[A](f: => A): (A, Double) = {
-      val s = System.nanoTime
-      val ret = f
-      val time = (System.nanoTime - s) / 1e6
-      (ret, time)
-    }
-
-    val times = mutable.ArrayBuffer.empty[(String, Double)]
+    val times = mutable.ArrayBuffer.empty[(String, Long)]
 
     invocations.foldLeft(State(installDir, sc, sqlContext, null)) { case (s, args) =>
       println("running: " + args.mkString(" "))
@@ -168,7 +159,6 @@
         case Some(cmd) =>
           val (newS, duration) = time {cmd.run(s, args.tail)}
           times += cmdName -> duration
-          println(args.mkString(" ") + ": " + duration + "ms")
           newS
         case None =>
           fatal("unknown command `" + cmdName + "'")
@@ -179,7 +169,7 @@
 
     println("timing:")
     times.foreach { case (name, duration) =>
-      println("  " + name + ": " + duration)
+      println("  " + name + ": " + formatTime(duration))
     }
   }
 }