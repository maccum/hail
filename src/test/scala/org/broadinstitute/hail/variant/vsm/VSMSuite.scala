package org.broadinstitute.hail.variant.vsm

import org.broadinstitute.hail.expr._
import org.apache.spark.rdd.RDD
import org.broadinstitute.hail.SparkSuite
import org.broadinstitute.hail.variant._
import org.broadinstitute.hail.Utils._
import scala.collection.mutable
import scala.util.Random
import scala.language.postfixOps
import org.broadinstitute.hail.methods.LoadVCF
import org.testng.annotations.Test
import org.broadinstitute.hail.check.Prop._
import org.broadinstitute.hail.annotations._

class VSMSuite extends SparkSuite {

  @Test def testSame() {
    val vds1 = LoadVCF(sc, "src/test/resources/sample.vcf.gz")
    val vds2 = LoadVCF(sc, "src/test/resources/sample.vcf.gz")
    assert(vds1.same(vds2))

    val mdata1 = VariantMetadata(Array("S1", "S2", "S3"))
    val mdata2 = VariantMetadata(Array("S1", "S2"))
    val mdata3 = new VariantMetadata(
      Array("S1", "S2"),
      Annotation.emptyIndexedSeq(2),
      Annotation.empty,
      TStruct(
        "inner" -> TStruct(
          "thing1" -> TString),
        "thing2" -> TString),
<<<<<<< HEAD
      TEmpty, Annotation.empty, TEmpty)
=======
      TEmpty,
      TEmpty)
>>>>>>> f22c21a9
    val mdata4 = new VariantMetadata(
      Array("S1", "S2"),
      Annotation.emptyIndexedSeq(2),
      Annotation.empty,
      TStruct(
        "inner" -> TStruct(
          "thing1" -> TString),
        "thing2" -> TString,
        "dummy" -> TString),
<<<<<<< HEAD
      TEmpty, Annotation.empty, TEmpty)
=======
      TEmpty,
      TEmpty)
>>>>>>> f22c21a9

    assert(mdata1 != mdata2)
    assert(mdata1 != mdata3)
    assert(mdata2 != mdata3)
    assert(mdata1 != mdata4)
    assert(mdata2 != mdata4)
    assert(mdata3 != mdata4)

    val v1 = Variant("1", 1, "A", "T")
    val v2 = Variant("1", 2, "T", "G")
    val v3 = Variant("1", 2, "T", "A")

    val r1 = Annotation(Annotation("yes"), "yes")
    val r2 = Annotation(Annotation("yes"), "no")
    val r3 = Annotation(Annotation("no"), "yes")


    val va1 = r1
    val va2 = r2
    val va3 = r3

    val rdd1: RDD[(Variant, Annotation, Iterable[Genotype])] = sc.parallelize(Seq((v1, va1,
      Iterable(Genotype(),
        Genotype(0),
        Genotype(2))),
      (v2, va2,
        Iterable(Genotype(0),
          Genotype(0),
          Genotype(1)))))

    // differ in variant
    val rdd2: RDD[(Variant, Annotation, Iterable[Genotype])] = sc.parallelize(Seq((v1, va1,
      Iterable(Genotype(),
        Genotype(0),
        Genotype(2))),
      (v3, va2,
        Iterable(Genotype(0),
          Genotype(0),
          Genotype(1)))))

    // differ in genotype
    val rdd3: RDD[(Variant, Annotation, Iterable[Genotype])] = sc.parallelize(Seq((v1, va1,
      Iterable(Genotype(),
        Genotype(1),
        Genotype(2))),
      (v2, va2,
        Iterable(Genotype(0),
          Genotype(0),
          Genotype(1)))))

    // for mdata2
    val rdd4: RDD[(Variant, Annotation, Iterable[Genotype])] = sc.parallelize(Seq((v1, va1,
      Iterable(Genotype(),
        Genotype(0))),
      (v2, va2, Iterable(
        Genotype(0),
        Genotype(0)))))

    // differ in number of variants
    val rdd5: RDD[(Variant, Annotation, Iterable[Genotype])] = sc.parallelize(Seq((v1, va1,
      Iterable(Genotype(),
        Genotype(0)))))

    // differ in annotations
    val rdd6: RDD[(Variant, Annotation, Iterable[Genotype])] = sc.parallelize(Seq((v1, va1,
      Iterable(Genotype(),
        Genotype(0),
        Genotype(2))),
      (v2, va3,
        Iterable(Genotype(0),
          Genotype(0),
          Genotype(1)))))

    val vdss = Array(new VariantDataset(mdata1, rdd1),
      new VariantDataset(mdata1, rdd2),
      new VariantDataset(mdata1, rdd3),
      new VariantDataset(mdata2, rdd1),
      new VariantDataset(mdata2, rdd2),
      new VariantDataset(mdata2, rdd3),
      new VariantDataset(mdata2, rdd4),
      new VariantDataset(mdata2, rdd5),
      new VariantDataset(mdata3, rdd1),
      new VariantDataset(mdata3, rdd2),
      new VariantDataset(mdata4, rdd1),
      new VariantDataset(mdata4, rdd2),
      new VariantDataset(mdata1, rdd6))

    for (i <- vdss.indices;
      j <- vdss.indices) {
      if (i == j)
        assert(vdss(i) == vdss(j))
      else
        assert(vdss(i) != vdss(j))
    }
  }

  @Test def testReadWrite() {
    val p = forAll(VariantSampleMatrix.gen[Genotype](sc, Genotype.gen _)) { (vsm: VariantSampleMatrix[Genotype]) =>
      hadoopDelete("/tmp/foo.vds", sc.hadoopConfiguration, recursive = true)
      vsm.write(sqlContext, "/tmp/foo.vds")
      val vsm2 = VariantSampleMatrix.read(sqlContext, "/tmp/foo.vds")
      vsm2.same(vsm)
    }

    p.check
  }

  @Test def testFilterSamples() {
    val vds = LoadVCF(sc, "src/test/resources/sample.vcf.gz")
    val vdsAsMap = vds.mapWithKeys((v, s, g) => ((v, s), g)).collectAsMap()
    val nSamples = vds.nSamples

    // FIXME ScalaCheck

    val samples = vds.sampleIds
    for (n <- 0 until 20) {
      val keep = mutable.Set.empty[String]

      // n == 0: none
      if (n == 1) {
        for (i <- 0 until nSamples)
          keep += samples(i)
      } else if (n > 1) {
        for (i <- 0 until nSamples) {
          if (Random.nextFloat() < 0.5)
            keep += samples(i)
        }
      }

      val localKeep = keep
      val filtered = vds.filterSamples((s, sa) => localKeep(s))

      val filteredAsMap = filtered.mapWithKeys((v, s, g) => ((v, s), g)).collectAsMap()
      filteredAsMap.foreach { case (k, g) => assert(vdsAsMap(k) == g) }

      assert(filtered.nSamples == keep.size)
      assert(filtered.sampleIds.toSet == keep)

      val sampleKeys = filtered.mapWithKeys((v, s, g) => s).distinct.collect()
      assert(sampleKeys.toSet == keep)

      val filteredOut = "/tmp/test_filtered.vds"
      hadoopDelete(filteredOut, sc.hadoopConfiguration, recursive = true)
      filtered.write(sqlContext, filteredOut, compress = true)

      val filtered2 = VariantSampleMatrix.read(sqlContext, filteredOut)
      assert(filtered2.same(filtered))
    }
  }
}<|MERGE_RESOLUTION|>--- conflicted
+++ resolved
@@ -30,12 +30,7 @@
         "inner" -> TStruct(
           "thing1" -> TString),
         "thing2" -> TString),
-<<<<<<< HEAD
-      TEmpty, Annotation.empty, TEmpty)
-=======
-      TEmpty,
-      TEmpty)
->>>>>>> f22c21a9
+      TEmpty, TEmpty)
     val mdata4 = new VariantMetadata(
       Array("S1", "S2"),
       Annotation.emptyIndexedSeq(2),
@@ -45,12 +40,7 @@
           "thing1" -> TString),
         "thing2" -> TString,
         "dummy" -> TString),
-<<<<<<< HEAD
-      TEmpty, Annotation.empty, TEmpty)
-=======
-      TEmpty,
-      TEmpty)
->>>>>>> f22c21a9
+      TEmpty, TEmpty)
 
     assert(mdata1 != mdata2)
     assert(mdata1 != mdata3)
