package org.broadinstitute.hail.driver

import org.broadinstitute.hail.Utils._
import org.broadinstitute.hail.annotations._
import org.broadinstitute.hail.expr._
import org.broadinstitute.hail.methods.Aggregators
import org.kohsuke.args4j.{Option => Args4jOption}

import scala.collection.mutable

object AnnotateVariantsExpr extends Command {

  class Options extends BaseOptions {
    @Args4jOption(required = true, name = "-c", aliases = Array("--condition"),
      usage = "Annotation expression")
    var condition: String = _
  }

  def newOptions = new Options

  def name = "annotatevariants expr"

  def description = "Annotate variants programatically"

  def run(state: State, options: Options): State = {
    val vds = state.vds

    val cond = options.condition


    val aggregationEC = EvalContext(Map(
      "v" ->(0, TVariant),
      "va" ->(1, vds.vaSignature),
      "s" ->(2, TSample),
      "sa" ->(3, vds.saSignature),
      "g" ->(4, TGenotype)))
    val symTab = Map(
      "v" ->(0, TVariant),
      "va" ->(1, vds.vaSignature),
      "gs" ->(-1, TAggregable(aggregationEC)))


    val ec = EvalContext(symTab)
    val parsed = Parser.parseAnnotationArgs(ec, cond)

<<<<<<< HEAD
=======
    val parsed = expr.Parser.parseAnnotationArgs(cond, symTab, a)
>>>>>>> f22c21a9
    val keyedSignatures = parsed.map { case (ids, t, f) =>
      if (ids.head != "va")
        fatal(s"Path must start with `va.', got `${ids.mkString(".")}'")
      val sig = t match {
        case tws: Type => tws
        case _ => fatal(s"got an invalid type `$t' from the result of `${ids.mkString(".")}'")
      }
      (ids.tail, sig)
    }
    val computations = parsed.map(_._3)

    val inserterBuilder = mutable.ArrayBuilder.make[Inserter]
    val vdsAddedSigs = keyedSignatures.foldLeft(vds) { case (v, (ids, signature)) =>
      val (s, i) = v.insertVA(signature, ids)
      inserterBuilder += i
      v.copy(vaSignature = s)
    }
    val inserters = inserterBuilder.result()

    val a = ec.a

    val aggregateOption = Aggregators.buildVariantaggregations(vds, aggregationEC)

    val annotated = vdsAddedSigs.mapAnnotations { case (v, va, gs) =>
      a(0) = v
      a(1) = va

      aggregateOption.foreach(f => f(v, va, gs))

      computations.indices.foreach { i =>
<<<<<<< HEAD
        a(1) = inserters(i)(a(1), Option(computations(i)()))
=======
        newVA = inserters(i)(newVA, computations(i)())
>>>>>>> f22c21a9
      }
      a(1)
    }
    state.copy(vds = annotated)
  }

}<|MERGE_RESOLUTION|>--- conflicted
+++ resolved
@@ -41,12 +41,8 @@
 
 
     val ec = EvalContext(symTab)
-    val parsed = Parser.parseAnnotationArgs(ec, cond)
+    val parsed = Parser.parseAnnotationArgs(cond, ec)
 
-<<<<<<< HEAD
-=======
-    val parsed = expr.Parser.parseAnnotationArgs(cond, symTab, a)
->>>>>>> f22c21a9
     val keyedSignatures = parsed.map { case (ids, t, f) =>
       if (ids.head != "va")
         fatal(s"Path must start with `va.', got `${ids.mkString(".")}'")
@@ -76,14 +72,11 @@
 
       aggregateOption.foreach(f => f(v, va, gs))
 
+      var newVA = va
       computations.indices.foreach { i =>
-<<<<<<< HEAD
-        a(1) = inserters(i)(a(1), Option(computations(i)()))
-=======
         newVA = inserters(i)(newVA, computations(i)())
->>>>>>> f22c21a9
       }
-      a(1)
+      newVA
     }
     state.copy(vds = annotated)
   }
