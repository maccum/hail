package org.broadinstitute.hail.methods

import org.broadinstitute.hail.SparkSuite
import org.broadinstitute.hail.Utils._
import org.broadinstitute.hail.annotations.Querier
import org.broadinstitute.hail.driver._
import org.broadinstitute.hail.variant.Variant
import org.testng.annotations.Test

class LinearRegressionSuite extends SparkSuite {

  @Test def testWithTwoCov() {
    var s = State(sc, sqlContext)

    s = ImportVCF.run(s, Array("src/test/resources/linearRegression.vcf"))

    s = SplitMulti.run(s)

    s = AnnotateSamples.run(s, Array("tsv",
      "-i", "src/test/resources/linearRegression.cov",
      "--root", "sa.cov",
      "--types", "Cov1: Double, Cov2: Double"))

    s = AnnotateSamples.run(s, Array("tsv",
      "-i", "src/test/resources/linearRegression.pheno",
      "--root", "sa.pheno",
      "--types", "Pheno: Double",
      "--missing", "0"))

    s = LinearRegressionCommand.run(s, Array(
      "-y", "sa.pheno.Pheno",
      "-c", "sa.cov.Cov1,sa.cov.Cov2",
      "-o", "/tmp/linearRegression.tsv"))

    val v1 = Variant("1", 1, "C", "T")   // x = (0, 1, 0, 0, 0, 1)
    val v2 = Variant("1", 2, "C", "T")   // x = (., 2, ., 2, 0, 0)
    val v6 = Variant("1", 6, "C", "T")   // x = (0, 0, 0, 0, 0, 0)
    val v7 = Variant("1", 7, "C", "T")   // x = (1, 1, 1, 1, 1, 1)
    val v8 = Variant("1", 8, "C", "T")   // x = (2, 2, 2, 2, 2, 2)
    val v9 = Variant("1", 9, "C", "T")   // x = (., 1, 1, 1, 1, 1)
    val v10 = Variant("1", 10, "C", "T") // x = (., 2, 2, 2, 2, 2)

    val qMissing = s.vds.queryVA("linreg", "nMissing")
    val qBeta = s.vds.queryVA("linreg", "beta")
    val qSe = s.vds.queryVA("linreg", "se")
    val qTstat = s.vds.queryVA("linreg", "tstat")
    val qPval = s.vds.queryVA("linreg", "pval")

    val annotationMap = s.vds.variantsAndAnnotations
      .collect()
      .toMap

    def assertInt(q: Querier, v: Variant, value: Int) =
      assert(D_==(q(annotationMap(v)).get.asInstanceOf[Int], value))

    def assertDouble(q: Querier, v: Variant, value: Double) =
      assert(D_==(q(annotationMap(v)).get.asInstanceOf[Double], value))

    def assertEmpty(q: Querier, v: Variant) =
      assert(q(annotationMap(v)).isEmpty)

    /*
    comparing to output of R code:
    y = c(1, 1, 2, 2, 2, 2)
    x = c(0, 1, 0, 0, 0, 1)
    c1 = c(0, 2, 1, -2, -2, 4)
    c2 = c(-1, 3, 5, 0, -4, 3)
    df = data.frame(y, x, c1, c2)
    fit <- lm(y ~ x + c1 + c2, data=df)
    summary(fit)["coefficients"]

    */

    assertInt(qMissing, v1, 0)
    assertDouble(qBeta, v1, -0.28589421)
    assertDouble(qSe, v1, 1.2739153)
    assertDouble(qTstat, v1, -0.22442167)
    assertDouble(qPval, v1, 0.84327106)

    /*
    v2 has two missing genotypes, comparing to output of R code as above with imputed genotypes:
    x = c(1, 2, 1, 2, 0, 0)
    */

    assertInt(qMissing, v2, 2)
    assertDouble(qBeta, v2, -0.5417647)
    assertDouble(qSe, v2, 0.3350599)
    assertDouble(qTstat, v2, -1.616919)
    assertDouble(qPval, v2, 0.24728705)

    assertEmpty(qBeta, v6)
    assertEmpty(qBeta, v7)
    assertEmpty(qBeta, v8)
    assertEmpty(qBeta, v9)
    assertEmpty(qBeta, v10)
  }

  @Test def testWithNoCov() {
    var s = State(sc, sqlContext)

    s = ImportVCF.run(s, Array("src/test/resources/linearRegression.vcf"))

    s = SplitMulti.run(s)

    s = AnnotateSamples.run(s, Array("tsv",
      "-i", "src/test/resources/linearRegression.pheno",
      "--root", "sa.pheno",
      "--types", "Pheno: Double",
      "--missing", "0"))

    s = LinearRegressionCommand.run(s, Array(
      "-y", "sa.pheno.Pheno"))

    val v1 = Variant("1", 1, "C", "T") // x = (0, 1, 0, 0, 0, 1)
    val v2 = Variant("1", 2, "C", "T") // x = (., 2, ., 2, 0, 0)
    val v6 = Variant("1", 6, "C", "T") // x = (0, 0, 0, 0, 0, 0)
    val v7 = Variant("1", 7, "C", "T") // x = (1, 1, 1, 1, 1, 1)
    val v8 = Variant("1", 8, "C", "T") // x = (2, 2, 2, 2, 2, 2)
    val v9 = Variant("1", 9, "C", "T") // x = (., 1, 1, 1, 1, 1)
    val v10 = Variant("1", 10, "C", "T") // x = (., 2, 2, 2, 2, 2)

    val qBeta = s.vds.queryVA("linreg", "beta")
    val qSe = s.vds.queryVA("linreg", "se")
    val qTstat = s.vds.queryVA("linreg", "tstat")
    val qPval = s.vds.queryVA("linreg", "pval")

    val annotationMap = s.vds.variantsAndAnnotations
      .collect()
      .toMap

    def assertDouble(q: Querier, v: Variant, value: Double) =
      assert(D_==(q(annotationMap(v)).get.asInstanceOf[Double], value))

    def assertEmpty(q: Querier, v: Variant) =
      assert(q(annotationMap(v)).isEmpty)

    /*
    comparing to output of R code:
    y = c(1, 1, 2, 2, 2, 2)
    x = c(0, 1, 0, 0, 0, 1)
    df = data.frame(y, x)
    fit <- lm(y ~ x, data=df)
    summary(fit)
    */

    assertDouble(qBeta, v1, -0.25)
    assertDouble(qSe, v1, 0.4841229)
    assertDouble(qTstat, v1, -0.5163978)
    assertDouble(qPval, v1, 0.63281250)

    /*
    v2 has two missing genotypes, comparing to output of R code as above with imputed genotypes:
    x = c(1, 2, 1, 2, 0, 0)
    */

    assertDouble(qBeta, v2, -0.250000)
    assertDouble(qSe, v2, 0.2602082)
    assertDouble(qTstat, v2, -0.9607689)
    assertDouble(qPval, v2, 0.391075888)

    assertEmpty(qBeta, v6)
    assertEmpty(qBeta, v7)
    assertEmpty(qBeta, v8)
    assertEmpty(qBeta, v9)
    assertEmpty(qBeta, v10)
  }

  @Test def testWithImportFam() {
    var s = State(sc, sqlContext)

    s = ImportVCF.run(s, Array("src/test/resources/linearRegression.vcf"))

    s = SplitMulti.run(s)

<<<<<<< HEAD
    s = AnnotateSamples.run(s, Array("tsv",
      "-i", "src/test/resources/linearRegression.cov",
      "--root", "sa.cov",
      "--types", "Cov1: Double, Cov2: Double"))

    s = AnnotateSamplesFam.run(s, Array(
      "-i", "src/test/resources/linearRegression.fam",
      "-q",
      "-m", "0"))

    ShowAnnotations.run(s)

    s = LinearRegressionCommand.run(s, Array(
      "-y", "sa.fam.qPheno",
      "-c", "sa.cov.Cov1,sa.cov.Cov2",
      "-o", "/tmp/linearRegression.tsv"))

    val v1 = Variant("1", 1, "C", "T")   // x = (0, 1, 0, 0, 0, 1)
    val v2 = Variant("1", 2, "C", "T")   // x = (., 2, ., 2, 0, 0)
    val v6 = Variant("1", 6, "C", "T")   // x = (0, 0, 0, 0, 0, 0)
    val v7 = Variant("1", 7, "C", "T")   // x = (1, 1, 1, 1, 1, 1)
    val v8 = Variant("1", 8, "C", "T")   // x = (2, 2, 2, 2, 2, 2)
    val v9 = Variant("1", 9, "C", "T")   // x = (., 1, 1, 1, 1, 1)
    val v10 = Variant("1", 10, "C", "T") // x = (., 2, 2, 2, 2, 2)

    val qMissing = s.vds.queryVA("linreg", "nMissing")
    val qBeta = s.vds.queryVA("linreg", "beta")
    val qSe = s.vds.queryVA("linreg", "se")
    val qTstat = s.vds.queryVA("linreg", "tstat")
    val qPval = s.vds.queryVA("linreg", "pval")
=======
    val query1 = s.vds.queryVA("va.linreg.beta")._2
    val query2 = s.vds.queryVA("va.linreg.stderr")._2
    val query3 = s.vds.queryVA("va.linreg.tstat")._2
    val query4 = s.vds.queryVA("va.linreg.pval")._2
>>>>>>> 2912eda1

    val annotationMap = s.vds.variantsAndAnnotations
      .collect()
      .toMap

    def assertInt(q: Querier, v: Variant, value: Int) =
      assert(D_==(q(annotationMap(v)).get.asInstanceOf[Int], value))

    def assertDouble(q: Querier, v: Variant, value: Double) =
      assert(D_==(q(annotationMap(v)).get.asInstanceOf[Double], value))

    def assertEmpty(q: Querier, v: Variant) =
      assert(q(annotationMap(v)).isEmpty)

    /*
    comparing to output of R code:
    y = c(1, 1, 2, 2, 2, 2)
    x = c(0, 1, 0, 0, 0, 1)
    c1 = c(0, 2, 1, -2, -2, 4)
    c2 = c(-1, 3, 5, 0, -4, 3)
    df = data.frame(y, x, c1, c2)
    fit <- lm(y ~ x + c1 + c2, data=df)
    summary(fit)["coefficients"]

    */

    assertInt(qMissing, v1, 0)
    assertDouble(qBeta, v1, -0.28589421)
    assertDouble(qSe, v1, 1.2739153)
    assertDouble(qTstat, v1, -0.22442167)
    assertDouble(qPval, v1, 0.84327106)

    /*
    v2 has two missing genotypes, comparing to output of R code as above with imputed genotypes:
    x = c(1, 2, 1, 2, 0, 0)
    */

    assertInt(qMissing, v2, 2)
    assertDouble(qBeta, v2, -0.5417647)
    assertDouble(qSe, v2, 0.3350599)
    assertDouble(qTstat, v2, -1.616919)
    assertDouble(qPval, v2, 0.24728705)

    assertEmpty(qBeta, v6)
    assertEmpty(qBeta, v7)
    assertEmpty(qBeta, v8)
    assertEmpty(qBeta, v9)
    assertEmpty(qBeta, v10)
  }
}<|MERGE_RESOLUTION|>--- conflicted
+++ resolved
@@ -119,10 +119,10 @@
     val v9 = Variant("1", 9, "C", "T") // x = (., 1, 1, 1, 1, 1)
     val v10 = Variant("1", 10, "C", "T") // x = (., 2, 2, 2, 2, 2)
 
-    val qBeta = s.vds.queryVA("linreg", "beta")
-    val qSe = s.vds.queryVA("linreg", "se")
-    val qTstat = s.vds.queryVA("linreg", "tstat")
-    val qPval = s.vds.queryVA("linreg", "pval")
+    val qBeta = s.vds.queryVA("linreg", "beta")._2
+    val qSe = s.vds.queryVA("linreg", "se")._2
+    val qTstat = s.vds.queryVA("linreg", "tstat")._2
+    val qPval = s.vds.queryVA("linreg", "pval")._2
 
     val annotationMap = s.vds.variantsAndAnnotations
       .collect()
@@ -172,7 +172,6 @@
 
     s = SplitMulti.run(s)
 
-<<<<<<< HEAD
     s = AnnotateSamples.run(s, Array("tsv",
       "-i", "src/test/resources/linearRegression.cov",
       "--root", "sa.cov",
@@ -203,12 +202,6 @@
     val qSe = s.vds.queryVA("linreg", "se")
     val qTstat = s.vds.queryVA("linreg", "tstat")
     val qPval = s.vds.queryVA("linreg", "pval")
-=======
-    val query1 = s.vds.queryVA("va.linreg.beta")._2
-    val query2 = s.vds.queryVA("va.linreg.stderr")._2
-    val query3 = s.vds.queryVA("va.linreg.tstat")._2
-    val query4 = s.vds.queryVA("va.linreg.pval")._2
->>>>>>> 2912eda1
 
     val annotationMap = s.vds.variantsAndAnnotations
       .collect()
