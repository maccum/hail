package org.broadinstitute.k3.driver

import org.broadinstitute.k3.variant.VariantDataset

import scala.io.Source

import org.apache.spark.SparkContext
import org.apache.spark.SparkContext._
import org.apache.spark.SparkConf
import org.apache.spark.rdd._

import org.broadinstitute.k3.methods._

object Main {
  def usage(): Unit = {
    System.err.println("usage:")
    System.err.println("")
    System.err.println("  k3 <cluster> <input> <command> [options...]")
    System.err.println("")
    System.err.println("options:")
    System.err.println("  -h, --help: print usage")
    System.err.println("")
    System.err.println("commands:")
    System.err.println("  write <output>")
    System.err.println("  sample")
    System.err.println("  nocall")
  }

  def fatal(msg: String): Unit = {
    System.err.println("k3: " + msg)
    System.exit(1)
  }

  def main(args: Array[String]) {
    if (args.exists(a => a == "-h" || a == "--help")) {
      usage()
      System.exit(0)
    }

    if (args.length < 3)
      fatal("too few arguments")

    val master = args(0)
    val input = args(1)
    val command = args(2)

    val conf = new SparkConf().setAppName("K3").setMaster(master)
    conf.set("spark.sql.parquet.compression.codec", "uncompressed")
    conf.set("spark.serializer", "org.apache.spark.serializer.KryoSerializer")
<<<<<<< HEAD

    val sc = new SparkContext(conf)

    // FIXME take as argument or scan CLASSPATH
    sc.addJar("/Users/cseed/k3/build/libs/k3.jar")
=======
    // FIXME why isn't this getting picked up by from the configuration?
    conf.set("spark.executor.memory", "4g")

    val sc = new SparkContext(conf)

    val jar = getClass().getProtectionDomain().getCodeSource().getLocation().toURI().getPath();
    sc.addJar(jar)
>>>>>>> 1c916343

    val sqlContext = new org.apache.spark.sql.SQLContext(sc)

    val vds: VariantDataset =
      if (input.endsWith(".vds"))
        VariantDataset.read(sqlContext, input)
      else {
        if (!input.endsWith(".vcf")
          && !input.endsWith(".vcf.gz")
          && !input.endsWith(".vcfd"))
          fatal("unknown input file type")

<<<<<<< HEAD

=======
>>>>>>> 1c916343
        LoadVCF(sc, input)
      }

    println("entries: " + vds.count())

    if (command == "write") {
      if (args.length < 4)
        fatal("write: too few arguments")

      val output = args(3)
      vds.write(sqlContext, output)
    } else if (command == "sample") {
      if (args.length != 3)
        fatal("sample: unexpected arguments")

      val nTransition = nTransitionPerSample(vds)
      val nTransversion = nTransversionPerSample(vds)
      val nSNPs = nSNPPerSample(vds)
      val nIndels = nIndelPerSample(vds)
      val nInsertion = nInsertionPerSample(vds)
      val nDeletion = nDeletionPerSample(vds)
      val nTiTv = nTiTvPerSample(vds)
      val tiTvRatio = rTiTvPerSample(vds)
      val nGenotypeVector = nGenotypeVectorPerSample(vds)
      val nHwe = pHwePerVariant(vds)
      val rHetHom = rHetHomPerSample(vds)
      val nHetOrHomVar = nNonRefPerVariant(vds)
      val sSingletons = sSingletonVariants(vds)

      for ((s, t) <- rHetHom)
        println(vds.sampleIds(s) + ": " + t.toString)

      for ((v, u) <- nHwe)
        println(v + ":" + u)
      println(sSingletons)
    } else if (command == "variant") {
      if (args.length != 3)
        fatal("nocall: unexpected arguments")

      val variantNoCall = nHomVarPerVariant(vds)
      for ((v, nc) <- variantNoCall)
        println(v + ": " + nc)
    } else
      fatal("unknown command: " + command)
  }
}<|MERGE_RESOLUTION|>--- conflicted
+++ resolved
@@ -47,13 +47,7 @@
     val conf = new SparkConf().setAppName("K3").setMaster(master)
     conf.set("spark.sql.parquet.compression.codec", "uncompressed")
     conf.set("spark.serializer", "org.apache.spark.serializer.KryoSerializer")
-<<<<<<< HEAD
 
-    val sc = new SparkContext(conf)
-
-    // FIXME take as argument or scan CLASSPATH
-    sc.addJar("/Users/cseed/k3/build/libs/k3.jar")
-=======
     // FIXME why isn't this getting picked up by from the configuration?
     conf.set("spark.executor.memory", "4g")
 
@@ -61,7 +55,6 @@
 
     val jar = getClass().getProtectionDomain().getCodeSource().getLocation().toURI().getPath();
     sc.addJar(jar)
->>>>>>> 1c916343
 
     val sqlContext = new org.apache.spark.sql.SQLContext(sc)
 
@@ -74,10 +67,6 @@
           && !input.endsWith(".vcfd"))
           fatal("unknown input file type")
 
-<<<<<<< HEAD
-
-=======
->>>>>>> 1c916343
         LoadVCF(sc, input)
       }
 
