package org.broadinstitute.hail.annotations

<<<<<<< HEAD
=======
import java.io.{DataInputStream, DataOutputStream}
import org.broadinstitute.hail.Utils._

abstract class AnnotationSignature {
  def emitUtilities: String

  def emitConversionIdentifier: String

  def emitType: String
>>>>>>> 19946bc9

abstract class AnnotationSignature {
  def typeOf: String
}

<<<<<<< HEAD
case class SimpleSignature(typeOf: String) extends AnnotationSignature
=======
object AnnotationSiganture {
  implicit def writableAnnotationSignature: DataWritable[AnnotationSignature] =
    new DataWritable[AnnotationSignature] {
      def write(dos: DataOutputStream, t: AnnotationSignature) {
        t match {
          case ss: SimpleSignature =>
            writeData[String](dos, "SimpleSignature")
            writeData[String](dos, ss.emitType)
            writeData[String](dos, ss.emitConversionIdentifier)

          case vcfs: VCFSignature =>
            writeData[String](dos, "VCFSignature")
            writeData[String](dos, vcfs.vcfType)
            writeData[String](dos, vcfs.emitType)
            writeData[String](dos, vcfs.number)
            writeData[String](dos, vcfs.emitConversionIdentifier)
            writeData[String](dos, vcfs.description)
        }
      }
    }

  implicit def readableAnnotationSignature: DataReadable[AnnotationSignature] =
    new DataReadable[AnnotationSignature] {
      def read(dis: DataInputStream): AnnotationSignature = {
        val t = readData[String](dis)
        t match {
          case "SimpleSignature" =>
            SimpleSignature(readData[String](dis),
              readData[String](dis))

          case "VCFSignature" =>
            VCFSignature(readData[String](dis),
              readData[String](dis),
              readData[String](dis),
              readData[String](dis),
              readData[String](dis))
        }
      }
    }
}

case class SimpleSignature(emitType: String, emitConversionIdentifier: String) extends AnnotationSignature {

  def emitUtilities = ""

}
>>>>>>> 19946bc9
<|MERGE_RESOLUTION|>--- conflicted
+++ resolved
@@ -1,41 +1,28 @@
 package org.broadinstitute.hail.annotations
 
-<<<<<<< HEAD
-=======
 import java.io.{DataInputStream, DataOutputStream}
 import org.broadinstitute.hail.Utils._
 
-abstract class AnnotationSignature {
-  def emitUtilities: String
-
-  def emitConversionIdentifier: String
-
-  def emitType: String
->>>>>>> 19946bc9
 
 abstract class AnnotationSignature {
   def typeOf: String
 }
 
-<<<<<<< HEAD
-case class SimpleSignature(typeOf: String) extends AnnotationSignature
-=======
-object AnnotationSiganture {
+case class SimpleSignature(typeOf: String) extends AnnotationSignature {
+
   implicit def writableAnnotationSignature: DataWritable[AnnotationSignature] =
     new DataWritable[AnnotationSignature] {
       def write(dos: DataOutputStream, t: AnnotationSignature) {
         t match {
           case ss: SimpleSignature =>
             writeData[String](dos, "SimpleSignature")
-            writeData[String](dos, ss.emitType)
-            writeData[String](dos, ss.emitConversionIdentifier)
+            writeData[String](dos, ss.typeOf)
 
           case vcfs: VCFSignature =>
             writeData[String](dos, "VCFSignature")
+            writeData[String](dos, vcfs.typeOf)
             writeData[String](dos, vcfs.vcfType)
-            writeData[String](dos, vcfs.emitType)
             writeData[String](dos, vcfs.number)
-            writeData[String](dos, vcfs.emitConversionIdentifier)
             writeData[String](dos, vcfs.description)
         }
       }
@@ -47,23 +34,14 @@
         val t = readData[String](dis)
         t match {
           case "SimpleSignature" =>
-            SimpleSignature(readData[String](dis),
-              readData[String](dis))
+            SimpleSignature(readData[String](dis))
 
           case "VCFSignature" =>
             VCFSignature(readData[String](dis),
-              readData[String](dis),
               readData[String](dis),
               readData[String](dis),
               readData[String](dis))
         }
       }
     }
-}
-
-case class SimpleSignature(emitType: String, emitConversionIdentifier: String) extends AnnotationSignature {
-
-  def emitUtilities = ""
-
-}
->>>>>>> 19946bc9
+}