--- conflicted
+++ resolved
@@ -123,13 +123,7 @@
 
   def nSamples: Int = metadata.sampleIds.length
 
-<<<<<<< HEAD
-  def vaSignature: TypeWithSchema = metadata.vaSignature
-=======
-  def nLocalSamples: Int = localSamples.length
-
   def vaSignature: Type = metadata.vaSignature
->>>>>>> 1ad6b29e
 
   def saSignature: Type = metadata.saSignature
 
@@ -396,13 +390,8 @@
         }.fold(true)(_ && _)
   }
 
-<<<<<<< HEAD
-  def mapAnnotationsWithAggregate[U](zeroValue: U, newVAS: TypeWithSchema)(
+  def mapAnnotationsWithAggregate[U](zeroValue: U, newVAS: Type)(
     seqOp: (U, Variant, Annotation, String, Annotation, T) => U,
-=======
-  def mapAnnotationsWithAggregate[U](zeroValue: U, newVAS: Type)(
-    seqOp: (U, Variant, Int, T) => U,
->>>>>>> 1ad6b29e
     combOp: (U, U) => U,
     mapOp: (Annotation, U) => Annotation)
     (implicit uct: ClassTag[U]): VariantSampleMatrix[T] = {
