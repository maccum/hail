--- conflicted
+++ resolved
@@ -5,15 +5,12 @@
 import org.broadinstitute.hail.Utils._
 import org.broadinstitute.hail.annotations._
 import org.broadinstitute.hail.stats.LeveneHaldane
-<<<<<<< HEAD
 import org.broadinstitute.hail.utils.StringEscapeUtils
 import org.broadinstitute.hail.variant.{AltAllele, Genotype, Sample, Variant}
 import org.json4s._
 import org.json4s.jackson.JsonMethods
-=======
 import org.broadinstitute.hail.variant.{AltAllele, Genotype, Variant}
 import org.json4s.jackson.JsonMethods._
->>>>>>> 92d9fb0b
 
 import scala.collection.mutable
 import scala.collection.mutable.ArrayBuffer
@@ -77,862 +74,6 @@
   }
 }
 
-<<<<<<< HEAD
-trait Parsable {
-  def parse(s: String): Annotation
-}
-
-sealed abstract class BaseType extends Serializable {
-  def typeCheck(a: Any): Boolean
-}
-
-object Type {
-  val genScalar = Gen.oneOf[Type](TBoolean, TChar, TInt, TLong, TFloat, TDouble, TString,
-    TVariant, TAltAllele, TGenotype)
-
-  def genSized(size: Int): Gen[Type] = {
-    if (size < 1)
-      Gen.const(TStruct.empty)
-    else if (size < 2)
-      genScalar
-    else
-      Gen.oneOfGen(genScalar,
-        genArb.resize(size - 1).map(TArray),
-        genArb.resize(size - 1).map(TSet),
-        genArb.resize(size - 1).map(TDict),
-        Gen.buildableOf[Array[(String, Type, Map[String, String])], (String, Type, Map[String, String])](
-          Gen.zip(Gen.identifier,
-            genArb,
-            Gen.option(
-              Gen.buildableOf[Map[String, String], (String, String)](
-                Gen.zip(Gen.arbString.filter(s => !s.isEmpty), Gen.arbString)))
-              .map(o => o.getOrElse(Map.empty[String, String]))))
-          .filter(fields => fields.map(_._1).areDistinct())
-          .map(fields => TStruct(fields
-            .iterator
-            .zipWithIndex
-            .map { case ((k, t, m), i) => Field(k, t, i, m) }
-            .toIndexedSeq)))
-  }
-
-  def genArb: Gen[Type] = Gen.sized(genSized)
-
-  implicit def arbType = Arbitrary(genArb)
-}
-
-abstract class Type extends BaseType {
-  def getAsOption[T](fields: String*)(implicit ct: ClassTag[T]): Option[T] = {
-    getOption(fields: _*)
-      .flatMap { t =>
-        if (ct.runtimeClass.isInstance(t))
-          Some(t.asInstanceOf[T])
-        else
-          None
-      }
-  }
-
-  def getOption(fields: String*): Option[Type] = getOption(fields.toList)
-
-  def getOption(path: List[String]): Option[Type] = {
-    if (path.isEmpty)
-      Some(this)
-    else
-      None
-  }
-
-  def delete(fields: String*): (Type, Deleter) = delete(fields.toList)
-
-  def delete(path: List[String]): (Type, Deleter) = {
-    if (path.nonEmpty)
-      throw new AnnotationPathException()
-    else
-      (TStruct.empty, a => Annotation.empty)
-  }
-
-  def insert(signature: Type, fields: String*): (Type, Inserter) = insert(signature, fields.toList)
-
-  def insert(signature: Type, path: List[String]): (Type, Inserter) = {
-    if (path.nonEmpty)
-      TStruct.empty.insert(signature, path)
-    else
-      (signature, (a, toIns) => toIns.orNull)
-  }
-
-  def assign(fields: String*): (Type, Assigner) = assign(fields.toList)
-
-  def assign(path: List[String]): (Type, Assigner) = {
-    if (path.nonEmpty)
-      throw new AnnotationPathException()
-
-    (this, (a, toAssign) => toAssign.orNull)
-  }
-
-  def query(fields: String*): Querier = query(fields.toList)
-
-  def query(path: List[String]): Querier = {
-    if (path.nonEmpty)
-      throw new AnnotationPathException()
-    else
-      a => Option(a)
-  }
-
-  def pretty(sb: StringBuilder, indent: Int, printAttrs: Boolean = false) {
-    sb.append(toString)
-  }
-
-  def compact(sb: StringBuilder, printAttrs: Boolean = false) {
-    sb.append(toString)
-  }
-
-  def makeJSON(a: Annotation): JValue = {
-    a match {
-      case null => JNull
-      case x => selfMakeJSON(a)
-    }
-  }
-
-  def selfMakeJSON(a: Annotation): JValue
-
-  def fieldOption(fields: String*): Option[Field] = fieldOption(fields.toList)
-
-  def fieldOption(path: List[String]): Option[Field] =
-    None
-
-  def schema: DataType
-
-  def str(a: Annotation): String = if (a == null) "NA" else a.toString
-
-  def requiresConversion: Boolean = false
-
-  def makeSparkWritable(a: Annotation): Annotation = a
-
-  def makeSparkReadable(a: Annotation): Annotation = a
-
-  def genValue: Gen[Annotation] = Gen.const(Annotation.empty)
-}
-
-case object TBoolean extends Type with Parsable {
-  override def toString = "Boolean"
-
-  def typeCheck(a: Any): Boolean = a == null || a.isInstanceOf[Boolean]
-
-  def schema = BooleanType
-
-  def parse(s: String): Annotation = s.toBoolean
-
-  def selfMakeJSON(a: Annotation): JValue = JBool(a.asInstanceOf[Boolean])
-
-  override def genValue: Gen[Annotation] = Gen.arbBoolean
-}
-
-case object TChar extends Type {
-  override def toString = "Char"
-
-  def typeCheck(a: Any): Boolean = a == null || (a.isInstanceOf[String]
-    && a.asInstanceOf[String].length == 1)
-
-  def schema = StringType
-
-  def selfMakeJSON(a: Annotation): JValue = JString(a.asInstanceOf[String])
-
-  override def genValue: Gen[Annotation] = Gen.arbString
-    .filter(_.nonEmpty)
-    .map(s => s.substring(0, 1))
-}
-
-object TNumeric {
-  def promoteNumeric(types: Set[TNumeric]): Type = {
-    if (types.size == 1)
-      types.head
-    else if (types(TDouble))
-      TDouble
-    else if (types(TFloat))
-      TFloat
-    else {
-      assert(types == Set(TLong))
-      TLong
-    }
-  }
-}
-
-abstract class TNumeric extends Type {
-  def makeDouble[U](a: Any): Double
-}
-
-abstract class TIntegral extends TNumeric {
-  def makeLong[U](a: Any): Long
-}
-
-case object TInt extends TIntegral with Parsable {
-  override def toString = "Int"
-
-  def makeDouble[U](a: Any): Double = a.asInstanceOf[Int].toDouble
-
-  def makeLong[U](a: Any): Long = a.asInstanceOf[Int].toLong
-
-  def typeCheck(a: Any): Boolean = a == null || a.isInstanceOf[Int]
-
-  def schema = IntegerType
-
-  def parse(s: String): Annotation = s.toInt
-
-  def selfMakeJSON(a: Annotation): JValue = JInt(a.asInstanceOf[Int])
-
-  override def genValue: Gen[Annotation] = Gen.arbInt
-}
-
-case object TLong extends TIntegral with Parsable {
-  override def toString = "Long"
-
-  def makeDouble[U](a: Any): Double = a.asInstanceOf[Long].toDouble
-
-  def makeLong[U](a: Any): Long = a.asInstanceOf[Long]
-
-  def typeCheck(a: Any): Boolean = a == null || a.isInstanceOf[Long]
-
-  def schema = LongType
-
-  def parse(s: String): Annotation = s.toLong
-
-  def selfMakeJSON(a: Annotation): JValue = JInt(a.asInstanceOf[Long])
-
-  override def genValue: Gen[Annotation] = Gen.arbLong
-}
-
-case object TFloat extends TNumeric with Parsable {
-  override def toString = "Float"
-
-  def makeDouble[U](a: Any): Double = a.asInstanceOf[Float].toDouble
-
-  def typeCheck(a: Any): Boolean = a == null || a.isInstanceOf[Float]
-
-  def schema = FloatType
-
-  def parse(s: String): Annotation = s.toFloat
-
-  def selfMakeJSON(a: Annotation): JValue = JDouble(a.asInstanceOf[Float])
-
-  override def genValue: Gen[Annotation] = Gen.arbDouble.map(_.toFloat)
-}
-
-case object TDouble extends TNumeric with Parsable {
-  override def toString = "Double"
-
-  def makeDouble[U](a: Any): Double = a.asInstanceOf[Double]
-
-  def typeCheck(a: Any): Boolean = a == null || a.isInstanceOf[Double]
-
-  def schema = DoubleType
-
-  def parse(s: String): Annotation = s.toDouble
-
-  def selfMakeJSON(a: Annotation): JValue = JDouble(a.asInstanceOf[Double])
-
-  override def genValue: Gen[Annotation] = Gen.arbDouble
-}
-
-case object TString extends Type with Parsable {
-  override def toString = "String"
-
-  def typeCheck(a: Any): Boolean = a == null || a.isInstanceOf[String]
-
-  def schema = StringType
-
-  def parse(s: String): Annotation = s
-
-  def selfMakeJSON(a: Annotation): JValue = JString(a.asInstanceOf[String])
-
-  override def genValue: Gen[Annotation] = Gen.arbString
-}
-
-
-case class TAggregable(ec: EvalContext) extends BaseType {
-  override def toString = "Aggregable"
-
-  def typeCheck(a: Any): Boolean = a == null || a.isInstanceOf[Iterable[_]]
-}
-
-abstract class TIterable extends Type {
-  def elementType: Type
-}
-
-case class TArray(elementType: Type) extends TIterable {
-  override def toString = s"Array[$elementType]"
-
-  override def pretty(sb: StringBuilder, indent: Int, printAttrs: Boolean) {
-    sb.append("Array[")
-    elementType.pretty(sb, indent, printAttrs)
-    sb.append("]")
-  }
-
-  override def compact(sb: StringBuilder, printAttrs: Boolean = false) {
-    sb.append("Array[")
-    elementType.compact(sb, printAttrs)
-    sb += ']'
-  }
-
-  def typeCheck(a: Any): Boolean = a == null || (a.isInstanceOf[IndexedSeq[_]] &&
-    a.asInstanceOf[IndexedSeq[_]].forall(elementType.typeCheck))
-
-  def schema = ArrayType(elementType.schema)
-
-  override def str(a: Annotation): String = JsonMethods.compact(makeJSON(a))
-
-
-  def selfMakeJSON(a: Annotation): JValue = {
-    val arr = a.asInstanceOf[Seq[Any]]
-    JArray(arr.map(elementType.makeJSON).toList)
-  }
-
-  override def requiresConversion: Boolean = elementType.requiresConversion
-
-  override def makeSparkWritable(a: Annotation): Annotation =
-    if (a == null)
-      a
-    else {
-      val values = a.asInstanceOf[IndexedSeq[Annotation]]
-      values.map(elementType.makeSparkWritable)
-    }
-
-  override def makeSparkReadable(a: Annotation): Annotation =
-    if (a == null)
-      a
-    else {
-      val values = a.asInstanceOf[IndexedSeq[Annotation]]
-      values.map(elementType.makeSparkReadable)
-    }
-
-  override def genValue: Gen[Annotation] = Gen.buildableOf[IndexedSeq[Annotation], Annotation](
-    elementType.genValue)
-}
-
-case class TSet(elementType: Type) extends TIterable {
-  override def toString = s"Set[$elementType]"
-
-  def typeCheck(a: Any): Boolean =
-    a == null || (a.isInstanceOf[Set[_]] && a.asInstanceOf[Set[_]].forall(elementType.typeCheck))
-
-  def schema = ArrayType(elementType.schema)
-
-  override def pretty(sb: StringBuilder, indent: Int, printAttrs: Boolean) {
-    sb.append("Set[")
-    elementType.pretty(sb, indent, printAttrs)
-    sb.append("]")
-  }
-
-  override def compact(sb: StringBuilder, printAttrs: Boolean = false) {
-    sb.append("Set[")
-    elementType.compact(sb, printAttrs)
-    sb.append("]")
-  }
-
-  override def str(a: Annotation): String = JsonMethods.compact(makeJSON(a))
-
-  def selfMakeJSON(a: Annotation): JValue = {
-    val arr = a.asInstanceOf[Set[Any]]
-    JArray(arr.map(elementType.makeJSON).toList)
-  }
-
-  override def requiresConversion: Boolean = true
-
-  override def makeSparkWritable(a: Annotation): Annotation =
-    if (a == null)
-      a
-    else {
-      val values = a.asInstanceOf[Set[Annotation]]
-      values.toSeq.map(elementType.makeSparkWritable)
-    }
-
-  override def makeSparkReadable(a: Annotation): Annotation =
-    if (a == null)
-      a
-    else {
-      val values = a.asInstanceOf[Seq[Annotation]]
-      values.map(elementType.makeSparkReadable).toSet
-    }
-
-  override def genValue: Gen[Annotation] = Gen.buildableOf[Set[Annotation], Annotation](
-    elementType.genValue)
-}
-
-case class TDict(elementType: Type) extends Type {
-  override def toString = s"Dict[$elementType]"
-
-  override def pretty(sb: StringBuilder, indent: Int, printAttrs: Boolean) {
-    sb.append("Dict[")
-    elementType.pretty(sb, indent, printAttrs)
-    sb.append("]")
-  }
-
-  override def compact(sb: StringBuilder, printAttrs: Boolean) {
-    sb.append("Dict[")
-    elementType.compact(sb, printAttrs)
-    sb.append("]")
-  }
-
-  def typeCheck(a: Any): Boolean = a == null || (a.isInstanceOf[Map[_, _]] &&
-    a.asInstanceOf[Map[_, _]].forall { case (k, v) => k.isInstanceOf[String] && elementType.typeCheck(v) })
-
-  def schema = ArrayType(StructType(Array(
-    StructField("key", StringType, nullable = false),
-    StructField("value", elementType.schema))))
-
-  override def str(a: Annotation): String = JsonMethods.compact(makeJSON(a))
-
-  def selfMakeJSON(a: Annotation): JValue = {
-    val m = a.asInstanceOf[Map[_, _]]
-    JObject(m.map { case (k, v) => (k.asInstanceOf[String], elementType.makeJSON(v)) }.toList)
-  }
-
-  override def requiresConversion: Boolean = true
-
-  override def makeSparkWritable(a: Annotation): Annotation =
-    if (a == null)
-      a
-    else {
-      val values = a.asInstanceOf[Map[_, _]]
-      values.map { case (k, v) => Annotation(k, elementType.makeSparkWritable(v))
-      }.toIndexedSeq
-    }
-
-  override def makeSparkReadable(a: Annotation): Annotation =
-    if (a == null)
-      a
-    else {
-      val kvPairs = a.asInstanceOf[IndexedSeq[Annotation]]
-      kvPairs
-        .map(_.asInstanceOf[Row])
-        .map(r => (r.get(0), elementType.makeSparkReadable(r.get(1))))
-        .toMap
-    }
-
-  override def genValue: Gen[Annotation] = Gen.buildableOf[Map[String, Annotation], (String, Annotation)](
-    Gen.zip(Gen.arbString, elementType.genValue))
-}
-
-case object TSample extends Type {
-  override def toString = "Sample"
-
-  def typeCheck(a: Any): Boolean = a == null || a.isInstanceOf[String]
-
-  def schema = StringType
-
-  def selfMakeJSON(a: Annotation): JValue = a.asInstanceOf[Sample].toJSON
-
-  override def genValue: Gen[Annotation] = Gen.identifier
-}
-
-case object TGenotype extends Type {
-  override def toString = "Genotype"
-
-  def typeCheck(a: Any): Boolean = a == null || a.isInstanceOf[Genotype]
-
-  def schema = Genotype.schema
-
-  def selfMakeJSON(a: Annotation): JValue = a.asInstanceOf[Genotype].toJSON
-
-  override def requiresConversion: Boolean = true
-
-  override def makeSparkWritable(a: Annotation): Annotation =
-    if (a == null)
-      a
-    else {
-      val g = a.asInstanceOf[Genotype]
-      Annotation(g.gt.orNull, g.ad.map(_.toSeq).orNull, g.dp.orNull, g.gq.orNull, g.pl.map(_.toSeq).orNull, g.fakeRef)
-    }
-
-  override def makeSparkReadable(a: Annotation): Genotype =
-    if (a == null)
-      null
-    else {
-      val r = a.asInstanceOf[Row]
-      Genotype(Option(r.get(0)).map(_.asInstanceOf[Int]),
-        Option(r.get(1)).map(_.asInstanceOf[Seq[Int]].toArray),
-        Option(r.get(2)).map(_.asInstanceOf[Int]),
-        Option(r.get(3)).map(_.asInstanceOf[Int]),
-        Option(r.get(4)).map(_.asInstanceOf[Seq[Int]].toArray),
-        r.get(5).asInstanceOf[Boolean])
-    }
-
-  override def genValue: Gen[Annotation] = Genotype.genArb
-}
-
-case object TAltAllele extends Type {
-  override def toString = "AltAllele"
-
-  def typeCheck(a: Any): Boolean = a == null || a == null || a.isInstanceOf[AltAllele]
-
-  def schema = AltAllele.schema
-
-  def selfMakeJSON(a: Annotation): JValue = a.asInstanceOf[AltAllele].toJSON
-
-  override def requiresConversion: Boolean = true
-
-  override def makeSparkWritable(a: Annotation): Annotation =
-    if (a == null)
-      a
-    else {
-      val aa = a.asInstanceOf[AltAllele]
-      Annotation(aa.ref, aa.alt)
-    }
-
-  override def makeSparkReadable(a: Annotation): AltAllele =
-    if (a == null)
-      null
-    else {
-      val r = a.asInstanceOf[Row]
-      AltAllele(r.getAs[String](0), r.getAs[String](1))
-    }
-
-  override def genValue: Gen[Annotation] = AltAllele.gen
-}
-
-case object TVariant extends Type {
-  override def toString = "Variant"
-
-  def typeCheck(a: Any): Boolean = a == null || a.isInstanceOf[Variant]
-
-  def schema = Variant.schema
-
-  def selfMakeJSON(a: Annotation): JValue = a.asInstanceOf[Variant].toJSON
-
-  override def requiresConversion: Boolean = true
-
-  override def makeSparkWritable(a: Annotation): Annotation =
-    if (a == null)
-      a
-    else {
-      val v = a.asInstanceOf[Variant]
-      Annotation(v.contig, v.start, v.ref, v.altAlleles.map(TAltAllele.makeSparkWritable))
-    }
-
-  override def makeSparkReadable(a: Annotation): Annotation =
-    if (a == null)
-      a
-    else {
-      val r = a.asInstanceOf[Row]
-      Variant(r.getAs[String](0), r.getAs[Int](1), r.getAs[String](2),
-        r.getAs[Seq[Row]](3).map(TAltAllele.makeSparkReadable).toArray)
-    }
-
-  override def genValue: Gen[Annotation] = Variant.gen
-}
-
-case class Field(name: String, `type`: Type,
-  index: Int,
-  attrs: Map[String, String] = Map.empty) {
-  def attr(s: String): Option[String] = attrs.get(s)
-
-  def pretty(sb: StringBuilder, indent: Int, printAttrs: Boolean) {
-    sb.append(" " * indent)
-    sb.append(prettyIdentifier(name))
-    sb.append(": ")
-    `type`.pretty(sb, indent, printAttrs)
-    if (printAttrs) {
-      if (attrs.nonEmpty)
-        sb += '\n'
-      attrs.foreachBetween { case (k, v) =>
-        sb.append(" " * (indent + 2))
-        sb += '@'
-        sb.append(prettyIdentifier(k))
-        sb.append("=\"")
-        sb.append(StringEscapeUtils.escapeString(v))
-        sb += '"'
-      }(() => sb += '\n')
-    }
-  }
-
-  def compact(sb: StringBuilder, printAttrs: Boolean) {
-    sb.append(prettyIdentifier(name))
-    sb.append(":")
-    `type`.compact(sb, printAttrs)
-    if (printAttrs) {
-      attrs.foreach { case (k, v) =>
-        sb += '@'
-        sb.append(prettyIdentifier(k))
-        sb += '='
-        sb += '"'
-        sb.append(StringEscapeUtils.escapeString(v))
-        sb += '"'
-      }
-    }
-  }
-}
-
-object TStruct {
-  def empty: TStruct = TStruct(Array.empty[Field])
-
-  def apply(args: (String, Type)*): TStruct =
-    TStruct(args
-      .iterator
-      .zipWithIndex
-      .map { case ((n, t), i) => Field(n, t, i) }
-      .toArray)
-}
-
-case class TStruct(fields: IndexedSeq[Field]) extends Type {
-  val fieldIdx: Map[String, Int] =
-    fields.map(f => (f.name, f.index)).toMap
-
-  def selfField(name: String): Option[Field] = fieldIdx.get(name).map(i => fields(i))
-
-  def size: Int = fields.length
-
-  override def getOption(path: List[String]): Option[Type] =
-    if (path.isEmpty)
-      Some(this)
-    else
-      selfField(path.head).map(_.`type`).flatMap(t => t.getOption(path.tail))
-
-  override def fieldOption(path: List[String]): Option[Field] =
-    if (path.isEmpty)
-      None
-    else {
-      val f = selfField(path.head)
-      if (path.length == 1)
-        f
-      else
-        f.flatMap(_.`type`.fieldOption(path.tail))
-    }
-
-  override def query(p: List[String]): Querier = {
-    if (p.isEmpty)
-      a => Option(a)
-    else {
-      selfField(p.head) match {
-        case Some(f) =>
-          val q = f.`type`.query(p.tail)
-          val localIndex = f.index
-          a =>
-            if (a == Annotation.empty)
-              None
-            else
-              q(a.asInstanceOf[Row].get(localIndex))
-        case None => throw new AnnotationPathException()
-      }
-    }
-  }
-
-  override def delete(p: List[String]): (Type, Deleter) = {
-    if (p.isEmpty)
-      (TStruct.empty, a => Annotation.empty)
-    else {
-      val key = p.head
-      val f = selfField(key) match {
-        case Some(f) => f
-        case None => throw new AnnotationPathException(s"$key not found")
-      }
-      val index = f.index
-      val (newFieldType, d) = f.`type`.delete(p.tail)
-      val newType: Type =
-        if (newFieldType == TStruct.empty)
-          deleteKey(key, f.index)
-        else
-          updateKey(key, f.index, newFieldType)
-
-      val localDeleteFromRow = newFieldType == TStruct.empty
-
-      val deleter: Deleter = { a =>
-        if (a == Annotation.empty)
-          Annotation.empty
-        else {
-          val r = a.asInstanceOf[Row]
-
-          if (localDeleteFromRow)
-            r.delete(index)
-          else
-            r.update(index, d(r.get(index)))
-        }
-      }
-      (newType, deleter)
-    }
-  }
-
-  override def insert(signature: Type, p: List[String]): (Type, Inserter) = {
-    if (p.isEmpty)
-      (signature, (a, toIns) => toIns.orNull)
-    else {
-      val key = p.head
-      val f = selfField(key)
-      val keyIndex = f.map(_.index)
-      val (newKeyType, keyF) = f
-        .map(_.`type`)
-        .getOrElse(TStruct.empty)
-        .insert(signature, p.tail)
-
-      val newSignature = keyIndex match {
-        case Some(i) => updateKey(key, i, newKeyType)
-        case None => appendKey(key, newKeyType)
-      }
-
-      val localSize = fields.size
-
-      val inserter: Inserter = (a, toIns) => {
-        val r = if (a == null || localSize == 0) // localsize == 0 catches cases where we overwrite a path
-          Row.fromSeq(Array.fill[Any](localSize)(null))
-        else
-          a.asInstanceOf[Row]
-        keyIndex match {
-          case Some(i) => r.update(i, keyF(r.get(i), toIns))
-          case None => r.append(keyF(Annotation.empty, toIns))
-        }
-      }
-      (newSignature, inserter)
-    }
-  }
-
-  override def assign(path: List[String]): (Type, Assigner) = {
-    if (path.isEmpty)
-      (this, (a, toAssign) => toAssign.orNull)
-    else {
-      val key = path.head
-      val localSize = fields.size
-      selfField(key) match {
-        case Some(f) =>
-          val (assignType, subAssigner) = f.`type`.assign(path.tail)
-          val i = f.index
-          (assignType, { (a, toAssign) =>
-            val r = if (a != null)
-              a.asInstanceOf[Row]
-            else
-              Row.fromSeq(Array.fill[Any](localSize)(null))
-            r(i) = subAssigner(r(i), toAssign)
-            r
-          })
-        case None =>
-          throw new AnnotationPathException()
-      }
-    }
-  }
-
-  def updateKey(key: String, i: Int, sig: Type): Type = {
-    assert(fieldIdx.contains(key))
-
-    val newFields = Array.fill[Field](fields.length)(null)
-    for (i <- fields.indices)
-      newFields(i) = fields(i)
-    newFields(i) = Field(key, sig, i)
-    TStruct(newFields)
-  }
-
-  def deleteKey(key: String, index: Int): Type = {
-    assert(fieldIdx.contains(key))
-    if (fields.length == 1)
-      TStruct.empty
-    else {
-      val newFields = Array.fill[Field](fields.length - 1)(null)
-      for (i <- 0 until index)
-        newFields(i) = fields(i)
-      for (i <- index + 1 until fields.length)
-        newFields(i - 1) = fields(i).copy(index = i - 1)
-      TStruct(newFields)
-    }
-  }
-
-  def appendKey(key: String, sig: Type): TStruct = {
-    assert(!fieldIdx.contains(key))
-    val newFields = Array.fill[Field](fields.length + 1)(null)
-    for (i <- fields.indices)
-      newFields(i) = fields(i)
-    newFields(fields.length) = Field(key, sig, fields.length)
-    TStruct(newFields)
-  }
-
-  override def toString = if (size == 0) "Empty" else "Struct"
-
-  override def pretty(sb: StringBuilder, indent: Int, printAttrs: Boolean) {
-    if (size == 0)
-      sb.append("Empty")
-    else {
-      sb.append("Struct {")
-      sb += '\n'
-      fields.foreachBetween(f => {
-        f.pretty(sb, indent + 4, printAttrs)
-      })(() => {
-        sb += ','
-        sb += '\n'
-      })
-      sb += '\n'
-      sb.append(" " * indent)
-      sb += '}'
-    }
-  }
-
-  override def compact(sb: StringBuilder, printAttrs: Boolean = false) {
-    if (size == 0)
-      sb.append("Empty")
-    else {
-      sb.append("Struct{")
-      fields.foreachBetween(f => {
-        f.compact(sb, printAttrs)
-      })(() => {
-        sb += ','
-      })
-      sb += '}'
-    }
-  }
-
-  override def typeCheck(a: Any): Boolean =
-    if (fields.isEmpty)
-      a == null
-    else a == null ||
-      a.isInstanceOf[Row] &&
-        a.asInstanceOf[Row].toSeq.zip(fields).forall { case (v, f) => f.`type`.typeCheck(v) }
-
-  def schema = {
-    if (fields.isEmpty)
-      BooleanType //placeholder
-    else
-      StructType(fields
-        .map { case f =>
-          StructField(f.index.toString, f.`type`.schema) //FIXME hack
-          //        StructField(f.name, f.`type`.schema)
-        })
-  }
-
-  override def str(a: Annotation): String = JsonMethods.compact(makeJSON(a))
-
-  def selfMakeJSON(a: Annotation): JValue = {
-    val row = a.asInstanceOf[Row]
-    JObject(
-      fields.map(f => (f.name, f.`type`.makeJSON(row.get(f.index))))
-        .toList)
-  }
-
-  override def requiresConversion: Boolean = fields.exists(_.`type`.requiresConversion)
-
-  override def makeSparkWritable(a: Annotation): Annotation =
-    if (size == 0 || a == null)
-      null
-    else {
-      val r = a.asInstanceOf[Row]
-      Annotation.fromSeq(r.toSeq.iterator.zip(fields.map(_.`type`).iterator).map {
-        case (value, t) => t.makeSparkWritable(value)
-      }.toSeq)
-    }
-
-  override def makeSparkReadable(a: Annotation): Annotation =
-    if (size == 0 || a == null)
-      Annotation.empty
-    else {
-      val r = a.asInstanceOf[Row]
-      Annotation.fromSeq(r.toSeq.iterator.zip(fields.map(_.`type`).iterator).map {
-        case (value, t) => t.makeSparkReadable(value)
-      }.toSeq)
-    }
-
-  override def genValue: Gen[Annotation] = {
-    if (size == 0)
-      Gen.const[Annotation](Annotation.empty)
-    else
-      Gen.sequence[IndexedSeq[Annotation], Annotation](
-        fields.map(f => f.`type`.genValue))
-        .map(a => Annotation(a: _*))
-  }
-}
-
-=======
->>>>>>> 92d9fb0b
 object AST extends Positional {
   def promoteNumeric(t: TNumeric): BaseType = t
 
@@ -1506,11 +647,7 @@
     case ("json", Array(a)) =>
       val t = a.`type`.asInstanceOf[Type]
       val f = a.eval(ec)
-<<<<<<< HEAD
-      () => JsonMethods.compact(t.makeJSON(f()))
-=======
-      () => compact(t.toJSON(f()))
->>>>>>> 92d9fb0b
+      () => JsonMethods.compact(t.toJSON(f()))
     case ("hwe", Array(a, b, c)) =>
       AST.evalCompose[Int, Int, Int](ec, a, b, c) { case (nHomRef, nHet, nHomVar) =>
         if (nHomRef < 0 || nHet < 0 || nHomVar < 0)
@@ -2295,13 +1432,9 @@
         } catch {
           case e: java.lang.IndexOutOfBoundsException =>
             ParserUtils.error(localPos,
-<<<<<<< HEAD
-              s"Tried to access index [$i] on array ${JsonMethods.compact(localT.makeJSON(a))} of length ${a.length}" +
-=======
-              s"Tried to access index [$i] on array ${compact(localT.toJSON(a))} of length ${a.length}" +
->>>>>>> 92d9fb0b
-                s"\n  Hint: All arrays in Hail are zero-indexed (`array[0]' is the first element)" +
-                s"\n  Hint: For accessing `A'-numbered info fields in split variants, `va.info.field[va.aIndex]' is correct")
+              s"""Tried to access index [$i] on array ${JsonMethods.compact(localT.toJSON(a))} of length ${a.length}
+                  |  Hint: All arrays in Hail are zero-indexed (`array[0]' is the first element)
+                  |  Hint: For accessing `A'-numbered info fields in split variants, `va.info.field[va.aIndex]' is correct""".stripMargin)
           case e: Throwable => throw e
         })
 
