--- conflicted
+++ resolved
@@ -7,29 +7,6 @@
 import scala.collection.mutable
 
 trait TSVAnnotator {
-<<<<<<< HEAD
-  def parseStringType(s: String): TypeWithSchema = {
-    s match {
-      case "Float" => TFloat
-      case "Double" => TDouble
-      case "Int" => TInt
-      case "Long" => TLong
-      case "Boolean" => TBoolean
-      case "String" => TString
-      case _ => fatal(
-        s"""Unrecognized type "$s".  Hail supports parsing the following types in annotations:
-            |  - Float (4-byte floating point number)
-            |  - Double (8-byte floating point number)
-            |  - Int (4-byte integer)
-            |  - Long (8-byte integer)
-            |  - Boolean
-            |  - String
-            |
-             |  Note that the above types are case sensitive.""".stripMargin)
-    }
-  }
-=======
->>>>>>> 29443d36
 
   def buildParsers(missing: String,
     namesAndTypes: Array[(String, Option[TypeWithSchema])]): Array[(mutable.ArrayBuilder[Annotation], String) => Unit] = {
